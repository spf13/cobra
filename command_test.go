--- conflicted
+++ resolved
@@ -1873,7 +1873,6 @@
 	}
 }
 
-<<<<<<< HEAD
 func TestRequiredFlagsErrorFunc(t *testing.T) {
 	c := &Command{Use: "c", Run: emptyRun}
 	ff := c.Flags()
@@ -1939,7 +1938,9 @@
 	expected := fmt.Sprintf(expectedFmt, `if any flags in the group [required-flag-1 required-flag-2] are set none of the others can be; [required-flag-1 required-flag-2] were all set`)
 	if got != expected {
 		t.Errorf("Expected %v, got %v", expected, got)
-=======
+	}
+}
+
 func TestFlagErrorFuncHelp(t *testing.T) {
 	c := &Command{Use: "c", Run: emptyRun}
 	c.PersistentFlags().Bool("help", false, "help for c")
@@ -1969,7 +1970,6 @@
 
 	if out != expected {
 		t.Errorf("Expected: %v, got: %v", expected, out)
->>>>>>> a281c8b4
 	}
 }
 
