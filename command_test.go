package cobra

import (
	"bytes"
	"context"
	"fmt"
	"io/ioutil"
	"os"
	"reflect"
	"strings"
	"testing"

	"github.com/spf13/pflag"
)

func emptyRun(*Command, []string) {}

func executeCommand(root *Command, args ...string) (output string, err error) {
	_, output, err = executeCommandC(root, args...)
	return output, err
}

func executeCommandWithContext(ctx context.Context, root *Command, args ...string) (output string, err error) {
	buf := new(bytes.Buffer)
	root.SetOut(buf)
	root.SetErr(buf)
	root.SetArgs(args)

	err = root.ExecuteContext(ctx)

	return buf.String(), err
}

func executeCommandC(root *Command, args ...string) (c *Command, output string, err error) {
	buf := new(bytes.Buffer)
	root.SetOut(buf)
	root.SetErr(buf)
	root.SetArgs(args)

	c, err = root.ExecuteC()

	return c, buf.String(), err
}

func executeCommandWithContextC(ctx context.Context, root *Command, args ...string) (c *Command, output string, err error) {
	buf := new(bytes.Buffer)
	root.SetOut(buf)
	root.SetErr(buf)
	root.SetArgs(args)

	c, err = root.ExecuteContextC(ctx)

	return c, buf.String(), err
}

func resetCommandLineFlagSet() {
	pflag.CommandLine = pflag.NewFlagSet(os.Args[0], pflag.ExitOnError)
}

func checkStringContains(t *testing.T, got, expected string) {
	if !strings.Contains(got, expected) {
		t.Errorf("Expected to contain: \n %v\nGot:\n %v\n", expected, got)
	}
}

func checkStringOmits(t *testing.T, got, expected string) {
	if strings.Contains(got, expected) {
		t.Errorf("Expected to not contain: \n %v\nGot: %v", expected, got)
	}
}

const onetwo = "one two"

func TestSingleCommand(t *testing.T) {
	var rootCmdArgs []string
	rootCmd := &Command{
		Use:  "root",
		Args: ExactArgs(2),
		Run:  func(_ *Command, args []string) { rootCmdArgs = args },
	}
	aCmd := &Command{Use: "a", Args: NoArgs, Run: emptyRun}
	bCmd := &Command{Use: "b", Args: NoArgs, Run: emptyRun}
	rootCmd.AddCommand(aCmd, bCmd)

	output, err := executeCommand(rootCmd, "one", "two")
	if output != "" {
		t.Errorf("Unexpected output: %v", output)
	}
	if err != nil {
		t.Errorf("Unexpected error: %v", err)
	}

	got := strings.Join(rootCmdArgs, " ")
	if got != onetwo {
		t.Errorf("rootCmdArgs expected: %q, got: %q", onetwo, got)
	}
}

func TestChildCommand(t *testing.T) {
	var child1CmdArgs []string
	rootCmd := &Command{Use: "root", Args: NoArgs, Run: emptyRun}
	child1Cmd := &Command{
		Use:  "child1",
		Args: ExactArgs(2),
		Run:  func(_ *Command, args []string) { child1CmdArgs = args },
	}
	child2Cmd := &Command{Use: "child2", Args: NoArgs, Run: emptyRun}
	rootCmd.AddCommand(child1Cmd, child2Cmd)

	output, err := executeCommand(rootCmd, "child1", "one", "two")
	if output != "" {
		t.Errorf("Unexpected output: %v", output)
	}
	if err != nil {
		t.Errorf("Unexpected error: %v", err)
	}

	got := strings.Join(child1CmdArgs, " ")
	if got != onetwo {
		t.Errorf("child1CmdArgs expected: %q, got: %q", onetwo, got)
	}
}

func TestCallCommandWithoutSubcommands(t *testing.T) {
	rootCmd := &Command{Use: "root", Args: NoArgs, Run: emptyRun}
	_, err := executeCommand(rootCmd)
	if err != nil {
		t.Errorf("Calling command without subcommands should not have error: %v", err)
	}
}

func TestRootExecuteUnknownCommand(t *testing.T) {
	rootCmd := &Command{Use: "root", Run: emptyRun}
	rootCmd.AddCommand(&Command{Use: "child", Run: emptyRun})

	output, _ := executeCommand(rootCmd, "unknown")

	expected := "Error: unknown command \"unknown\" for \"root\"\nRun 'root --help' for usage.\n"

	if output != expected {
		t.Errorf("Expected:\n %q\nGot:\n %q\n", expected, output)
	}
}

func TestSubcommandExecuteC(t *testing.T) {
	rootCmd := &Command{Use: "root", Run: emptyRun}
	childCmd := &Command{Use: "child", Run: emptyRun}
	rootCmd.AddCommand(childCmd)

	c, output, err := executeCommandC(rootCmd, "child")
	if output != "" {
		t.Errorf("Unexpected output: %v", output)
	}
	if err != nil {
		t.Errorf("Unexpected error: %v", err)
	}

	if c.Name() != "child" {
		t.Errorf(`invalid command returned from ExecuteC: expected "child"', got: %q`, c.Name())
	}
}

func TestExecuteContext(t *testing.T) {
	ctx := context.TODO()

	ctxRun := func(cmd *Command, args []string) {
		if cmd.Context() != ctx {
			t.Errorf("Command %q must have context when called with ExecuteContext", cmd.Use)
		}
	}

	rootCmd := &Command{Use: "root", Run: ctxRun, PreRun: ctxRun}
	childCmd := &Command{Use: "child", Run: ctxRun, PreRun: ctxRun}
	granchildCmd := &Command{Use: "grandchild", Run: ctxRun, PreRun: ctxRun}

	childCmd.AddCommand(granchildCmd)
	rootCmd.AddCommand(childCmd)

	if _, err := executeCommandWithContext(ctx, rootCmd, ""); err != nil {
		t.Errorf("Root command must not fail: %+v", err)
	}

	if _, err := executeCommandWithContext(ctx, rootCmd, "child"); err != nil {
		t.Errorf("Subcommand must not fail: %+v", err)
	}

	if _, err := executeCommandWithContext(ctx, rootCmd, "child", "grandchild"); err != nil {
		t.Errorf("Command child must not fail: %+v", err)
	}
}

func TestExecuteContextC(t *testing.T) {
	ctx := context.TODO()

	ctxRun := func(cmd *Command, args []string) {
		if cmd.Context() != ctx {
			t.Errorf("Command %q must have context when called with ExecuteContext", cmd.Use)
		}
	}

	rootCmd := &Command{Use: "root", Run: ctxRun, PreRun: ctxRun}
	childCmd := &Command{Use: "child", Run: ctxRun, PreRun: ctxRun}
	granchildCmd := &Command{Use: "grandchild", Run: ctxRun, PreRun: ctxRun}

	childCmd.AddCommand(granchildCmd)
	rootCmd.AddCommand(childCmd)

	if _, _, err := executeCommandWithContextC(ctx, rootCmd, ""); err != nil {
		t.Errorf("Root command must not fail: %+v", err)
	}

	if _, _, err := executeCommandWithContextC(ctx, rootCmd, "child"); err != nil {
		t.Errorf("Subcommand must not fail: %+v", err)
	}

	if _, _, err := executeCommandWithContextC(ctx, rootCmd, "child", "grandchild"); err != nil {
		t.Errorf("Command child must not fail: %+v", err)
	}
}

func TestExecute_NoContext(t *testing.T) {
	run := func(cmd *Command, args []string) {
		if cmd.Context() != context.Background() {
			t.Errorf("Command %s must have background context", cmd.Use)
		}
	}

	rootCmd := &Command{Use: "root", Run: run, PreRun: run}
	childCmd := &Command{Use: "child", Run: run, PreRun: run}
	granchildCmd := &Command{Use: "grandchild", Run: run, PreRun: run}

	childCmd.AddCommand(granchildCmd)
	rootCmd.AddCommand(childCmd)

	if _, err := executeCommand(rootCmd, ""); err != nil {
		t.Errorf("Root command must not fail: %+v", err)
	}

	if _, err := executeCommand(rootCmd, "child"); err != nil {
		t.Errorf("Subcommand must not fail: %+v", err)
	}

	if _, err := executeCommand(rootCmd, "child", "grandchild"); err != nil {
		t.Errorf("Command child must not fail: %+v", err)
	}
}

func TestRootUnknownCommandSilenced(t *testing.T) {
	rootCmd := &Command{Use: "root", Run: emptyRun}
	rootCmd.SilenceErrors = true
	rootCmd.SilenceUsage = true
	rootCmd.AddCommand(&Command{Use: "child", Run: emptyRun})

	output, _ := executeCommand(rootCmd, "unknown")
	if output != "" {
		t.Errorf("Expected blank output, because of silenced usage.\nGot:\n %q\n", output)
	}
}

func TestCommandAlias(t *testing.T) {
	var timesCmdArgs []string
	rootCmd := &Command{Use: "root", Args: NoArgs, Run: emptyRun}
	echoCmd := &Command{
		Use:     "echo",
		Aliases: []string{"say", "tell"},
		Args:    NoArgs,
		Run:     emptyRun,
	}
	timesCmd := &Command{
		Use:  "times",
		Args: ExactArgs(2),
		Run:  func(_ *Command, args []string) { timesCmdArgs = args },
	}
	echoCmd.AddCommand(timesCmd)
	rootCmd.AddCommand(echoCmd)

	output, err := executeCommand(rootCmd, "tell", "times", "one", "two")
	if output != "" {
		t.Errorf("Unexpected output: %v", output)
	}
	if err != nil {
		t.Errorf("Unexpected error: %v", err)
	}

	got := strings.Join(timesCmdArgs, " ")
	if got != onetwo {
		t.Errorf("timesCmdArgs expected: %v, got: %v", onetwo, got)
	}
}

func TestEnablePrefixMatching(t *testing.T) {
	EnablePrefixMatching = true

	var aCmdArgs []string
	rootCmd := &Command{Use: "root", Args: NoArgs, Run: emptyRun}
	aCmd := &Command{
		Use:  "aCmd",
		Args: ExactArgs(2),
		Run:  func(_ *Command, args []string) { aCmdArgs = args },
	}
	bCmd := &Command{Use: "bCmd", Args: NoArgs, Run: emptyRun}
	rootCmd.AddCommand(aCmd, bCmd)

	output, err := executeCommand(rootCmd, "a", "one", "two")
	if output != "" {
		t.Errorf("Unexpected output: %v", output)
	}
	if err != nil {
		t.Errorf("Unexpected error: %v", err)
	}

	got := strings.Join(aCmdArgs, " ")
	if got != onetwo {
		t.Errorf("aCmdArgs expected: %q, got: %q", onetwo, got)
	}

	EnablePrefixMatching = false
}

func TestAliasPrefixMatching(t *testing.T) {
	EnablePrefixMatching = true

	var timesCmdArgs []string
	rootCmd := &Command{Use: "root", Args: NoArgs, Run: emptyRun}
	echoCmd := &Command{
		Use:     "echo",
		Aliases: []string{"say", "tell"},
		Args:    NoArgs,
		Run:     emptyRun,
	}
	timesCmd := &Command{
		Use:  "times",
		Args: ExactArgs(2),
		Run:  func(_ *Command, args []string) { timesCmdArgs = args },
	}
	echoCmd.AddCommand(timesCmd)
	rootCmd.AddCommand(echoCmd)

	output, err := executeCommand(rootCmd, "sa", "times", "one", "two")
	if output != "" {
		t.Errorf("Unexpected output: %v", output)
	}
	if err != nil {
		t.Errorf("Unexpected error: %v", err)
	}

	got := strings.Join(timesCmdArgs, " ")
	if got != onetwo {
		t.Errorf("timesCmdArgs expected: %v, got: %v", onetwo, got)
	}

	EnablePrefixMatching = false
}

// TestChildSameName checks the correct behaviour of cobra in cases,
// when an application with name "foo" and with subcommand "foo"
// is executed with args "foo foo".
func TestChildSameName(t *testing.T) {
	var fooCmdArgs []string
	rootCmd := &Command{Use: "foo", Args: NoArgs, Run: emptyRun}
	fooCmd := &Command{
		Use:  "foo",
		Args: ExactArgs(2),
		Run:  func(_ *Command, args []string) { fooCmdArgs = args },
	}
	barCmd := &Command{Use: "bar", Args: NoArgs, Run: emptyRun}
	rootCmd.AddCommand(fooCmd, barCmd)

	output, err := executeCommand(rootCmd, "foo", "one", "two")
	if output != "" {
		t.Errorf("Unexpected output: %v", output)
	}
	if err != nil {
		t.Errorf("Unexpected error: %v", err)
	}

	got := strings.Join(fooCmdArgs, " ")
	if got != onetwo {
		t.Errorf("fooCmdArgs expected: %v, got: %v", onetwo, got)
	}
}

// TestGrandChildSameName checks the correct behaviour of cobra in cases,
// when user has a root command and a grand child
// with the same name.
func TestGrandChildSameName(t *testing.T) {
	var fooCmdArgs []string
	rootCmd := &Command{Use: "foo", Args: NoArgs, Run: emptyRun}
	barCmd := &Command{Use: "bar", Args: NoArgs, Run: emptyRun}
	fooCmd := &Command{
		Use:  "foo",
		Args: ExactArgs(2),
		Run:  func(_ *Command, args []string) { fooCmdArgs = args },
	}
	barCmd.AddCommand(fooCmd)
	rootCmd.AddCommand(barCmd)

	output, err := executeCommand(rootCmd, "bar", "foo", "one", "two")
	if output != "" {
		t.Errorf("Unexpected output: %v", output)
	}
	if err != nil {
		t.Errorf("Unexpected error: %v", err)
	}

	got := strings.Join(fooCmdArgs, " ")
	if got != onetwo {
		t.Errorf("fooCmdArgs expected: %v, got: %v", onetwo, got)
	}
}

func TestFlagLong(t *testing.T) {
	var cArgs []string
	c := &Command{
		Use:  "c",
		Args: ArbitraryArgs,
		Run:  func(_ *Command, args []string) { cArgs = args },
	}

	var intFlagValue int
	var stringFlagValue string
	c.Flags().IntVar(&intFlagValue, "intf", -1, "")
	c.Flags().StringVar(&stringFlagValue, "sf", "", "")

	output, err := executeCommand(c, "--intf=7", "--sf=abc", "one", "--", "two")
	if output != "" {
		t.Errorf("Unexpected output: %v", err)
	}
	if err != nil {
		t.Errorf("Unexpected error: %v", err)
	}

	if c.ArgsLenAtDash() != 1 {
		t.Errorf("Expected ArgsLenAtDash: %v but got %v", 1, c.ArgsLenAtDash())
	}
	if intFlagValue != 7 {
		t.Errorf("Expected intFlagValue: %v, got %v", 7, intFlagValue)
	}
	if stringFlagValue != "abc" {
		t.Errorf("Expected stringFlagValue: %q, got %q", "abc", stringFlagValue)
	}

	got := strings.Join(cArgs, " ")
	if got != onetwo {
		t.Errorf("rootCmdArgs expected: %q, got: %q", onetwo, got)
	}
}

func TestFlagShort(t *testing.T) {
	var cArgs []string
	c := &Command{
		Use:  "c",
		Args: ArbitraryArgs,
		Run:  func(_ *Command, args []string) { cArgs = args },
	}

	var intFlagValue int
	var stringFlagValue string
	c.Flags().IntVarP(&intFlagValue, "intf", "i", -1, "")
	c.Flags().StringVarP(&stringFlagValue, "sf", "s", "", "")

	output, err := executeCommand(c, "-i", "7", "-sabc", "one", "two")
	if output != "" {
		t.Errorf("Unexpected output: %v", err)
	}
	if err != nil {
		t.Errorf("Unexpected error: %v", err)
	}

	if intFlagValue != 7 {
		t.Errorf("Expected flag value: %v, got %v", 7, intFlagValue)
	}
	if stringFlagValue != "abc" {
		t.Errorf("Expected stringFlagValue: %q, got %q", "abc", stringFlagValue)
	}

	got := strings.Join(cArgs, " ")
	if got != onetwo {
		t.Errorf("rootCmdArgs expected: %q, got: %q", onetwo, got)
	}
}

func TestChildFlag(t *testing.T) {
	rootCmd := &Command{Use: "root", Run: emptyRun}
	childCmd := &Command{Use: "child", Run: emptyRun}
	rootCmd.AddCommand(childCmd)

	var intFlagValue int
	childCmd.Flags().IntVarP(&intFlagValue, "intf", "i", -1, "")

	output, err := executeCommand(rootCmd, "child", "-i7")
	if output != "" {
		t.Errorf("Unexpected output: %v", err)
	}
	if err != nil {
		t.Errorf("Unexpected error: %v", err)
	}

	if intFlagValue != 7 {
		t.Errorf("Expected flag value: %v, got %v", 7, intFlagValue)
	}
}

func TestChildFlagWithParentLocalFlag(t *testing.T) {
	rootCmd := &Command{Use: "root", Run: emptyRun}
	childCmd := &Command{Use: "child", Run: emptyRun}
	rootCmd.AddCommand(childCmd)

	var intFlagValue int
	rootCmd.Flags().StringP("sf", "s", "", "")
	childCmd.Flags().IntVarP(&intFlagValue, "intf", "i", -1, "")

	_, err := executeCommand(rootCmd, "child", "-i7", "-sabc")
	if err == nil {
		t.Errorf("Invalid flag should generate error")
	}

	checkStringContains(t, err.Error(), "unknown shorthand")

	if intFlagValue != 7 {
		t.Errorf("Expected flag value: %v, got %v", 7, intFlagValue)
	}
}

func TestFlagInvalidInput(t *testing.T) {
	rootCmd := &Command{Use: "root", Run: emptyRun}
	rootCmd.Flags().IntP("intf", "i", -1, "")

	_, err := executeCommand(rootCmd, "-iabc")
	if err == nil {
		t.Errorf("Invalid flag value should generate error")
	}

	checkStringContains(t, err.Error(), "invalid syntax")
}

func TestFlagBeforeCommand(t *testing.T) {
	rootCmd := &Command{Use: "root", Run: emptyRun}
	childCmd := &Command{Use: "child", Run: emptyRun}
	rootCmd.AddCommand(childCmd)

	var flagValue int
	childCmd.Flags().IntVarP(&flagValue, "intf", "i", -1, "")

	// With short flag.
	_, err := executeCommand(rootCmd, "-i7", "child")
	if err != nil {
		t.Errorf("Unexpected error: %v", err)
	}
	if flagValue != 7 {
		t.Errorf("Expected flag value: %v, got %v", 7, flagValue)
	}

	// With long flag.
	_, err = executeCommand(rootCmd, "--intf=8", "child")
	if err != nil {
		t.Errorf("Unexpected error: %v", err)
	}
	if flagValue != 8 {
		t.Errorf("Expected flag value: %v, got %v", 9, flagValue)
	}
}

func TestStripFlags(t *testing.T) {
	tests := []struct {
		input  []string
		output []string
	}{
		{
			[]string{"foo", "bar"},
			[]string{"foo", "bar"},
		},
		{
			[]string{"foo", "--str", "-s"},
			[]string{"foo"},
		},
		{
			[]string{"-s", "foo", "--str", "bar"},
			[]string{},
		},
		{
			[]string{"-i10", "echo"},
			[]string{"echo"},
		},
		{
			[]string{"-i=10", "echo"},
			[]string{"echo"},
		},
		{
			[]string{"--int=100", "echo"},
			[]string{"echo"},
		},
		{
			[]string{"-ib", "echo", "-sfoo", "baz"},
			[]string{"echo", "baz"},
		},
		{
			[]string{"-i=baz", "bar", "-i", "foo", "blah"},
			[]string{"bar", "blah"},
		},
		{
			[]string{"--int=baz", "-sbar", "-i", "foo", "blah"},
			[]string{"blah"},
		},
		{
			[]string{"--bool", "bar", "-i", "foo", "blah"},
			[]string{"bar", "blah"},
		},
		{
			[]string{"-b", "bar", "-i", "foo", "blah"},
			[]string{"bar", "blah"},
		},
		{
			[]string{"--persist", "bar"},
			[]string{"bar"},
		},
		{
			[]string{"-p", "bar"},
			[]string{"bar"},
		},
	}

	c := &Command{Use: "c", Run: emptyRun}
	c.PersistentFlags().BoolP("persist", "p", false, "")
	c.Flags().IntP("int", "i", -1, "")
	c.Flags().StringP("str", "s", "", "")
	c.Flags().BoolP("bool", "b", false, "")

	for i, test := range tests {
		got := stripFlags(test.input, c)
		if !reflect.DeepEqual(test.output, got) {
			t.Errorf("(%v) Expected: %v, got: %v", i, test.output, got)
		}
	}
}

func TestDisableFlagParsing(t *testing.T) {
	var cArgs []string
	c := &Command{
		Use:                "c",
		DisableFlagParsing: true,
		Run: func(_ *Command, args []string) {
			cArgs = args
		},
	}

	args := []string{"cmd", "-v", "-race", "-file", "foo.go"}
	output, err := executeCommand(c, args...)
	if output != "" {
		t.Errorf("Unexpected output: %v", output)
	}
	if err != nil {
		t.Errorf("Unexpected error: %v", err)
	}

	if !reflect.DeepEqual(args, cArgs) {
		t.Errorf("Expected: %v, got: %v", args, cArgs)
	}
}

func TestPersistentFlagsOnSameCommand(t *testing.T) {
	var rootCmdArgs []string
	rootCmd := &Command{
		Use:  "root",
		Args: ArbitraryArgs,
		Run:  func(_ *Command, args []string) { rootCmdArgs = args },
	}

	var flagValue int
	rootCmd.PersistentFlags().IntVarP(&flagValue, "intf", "i", -1, "")

	output, err := executeCommand(rootCmd, "-i7", "one", "two")
	if output != "" {
		t.Errorf("Unexpected output: %v", output)
	}
	if err != nil {
		t.Errorf("Unexpected error: %v", err)
	}

	got := strings.Join(rootCmdArgs, " ")
	if got != onetwo {
		t.Errorf("rootCmdArgs expected: %q, got %q", onetwo, got)
	}
	if flagValue != 7 {
		t.Errorf("flagValue expected: %v, got %v", 7, flagValue)
	}
}

// TestEmptyInputs checks,
// if flags correctly parsed with blank strings in args.
func TestEmptyInputs(t *testing.T) {
	c := &Command{Use: "c", Run: emptyRun}

	var flagValue int
	c.Flags().IntVarP(&flagValue, "intf", "i", -1, "")

	output, err := executeCommand(c, "", "-i7", "")
	if output != "" {
		t.Errorf("Unexpected output: %v", output)
	}
	if err != nil {
		t.Errorf("Unexpected error: %v", err)
	}

	if flagValue != 7 {
		t.Errorf("flagValue expected: %v, got %v", 7, flagValue)
	}
}

func TestOverwrittenFlag(t *testing.T) {
	// TODO: This test fails, but should work.
	t.Skip()

	parent := &Command{Use: "parent", Run: emptyRun}
	child := &Command{Use: "child", Run: emptyRun}

	parent.PersistentFlags().Bool("boolf", false, "")
	parent.PersistentFlags().Int("intf", -1, "")
	child.Flags().String("strf", "", "")
	child.Flags().Int("intf", -1, "")

	parent.AddCommand(child)

	childInherited := child.InheritedFlags()
	childLocal := child.LocalFlags()

	if childLocal.Lookup("strf") == nil {
		t.Error(`LocalFlags expected to contain "strf", got "nil"`)
	}
	if childInherited.Lookup("boolf") == nil {
		t.Error(`InheritedFlags expected to contain "boolf", got "nil"`)
	}

	if childInherited.Lookup("intf") != nil {
		t.Errorf(`InheritedFlags should not contain overwritten flag "intf"`)
	}
	if childLocal.Lookup("intf") == nil {
		t.Error(`LocalFlags expected to contain "intf", got "nil"`)
	}
}

func TestPersistentFlagsOnChild(t *testing.T) {
	var childCmdArgs []string
	rootCmd := &Command{Use: "root", Run: emptyRun}
	childCmd := &Command{
		Use:  "child",
		Args: ArbitraryArgs,
		Run:  func(_ *Command, args []string) { childCmdArgs = args },
	}
	rootCmd.AddCommand(childCmd)

	var parentFlagValue int
	var childFlagValue int
	rootCmd.PersistentFlags().IntVarP(&parentFlagValue, "parentf", "p", -1, "")
	childCmd.Flags().IntVarP(&childFlagValue, "childf", "c", -1, "")

	output, err := executeCommand(rootCmd, "child", "-c7", "-p8", "one", "two")
	if output != "" {
		t.Errorf("Unexpected output: %v", output)
	}
	if err != nil {
		t.Errorf("Unexpected error: %v", err)
	}

	got := strings.Join(childCmdArgs, " ")
	if got != onetwo {
		t.Errorf("rootCmdArgs expected: %q, got: %q", onetwo, got)
	}
	if parentFlagValue != 8 {
		t.Errorf("parentFlagValue expected: %v, got %v", 8, parentFlagValue)
	}
	if childFlagValue != 7 {
		t.Errorf("childFlagValue expected: %v, got %v", 7, childFlagValue)
	}
}

func TestRequiredFlags(t *testing.T) {
	c := &Command{Use: "c", Run: emptyRun}
	c.Flags().String("foo1", "", "")
	assertNoErr(t, c.MarkFlagRequired("foo1"))
	c.Flags().String("foo2", "", "")
	assertNoErr(t, c.MarkFlagRequired("foo2"))
	c.Flags().String("bar", "", "")

	expected := fmt.Sprintf("required flag(s) %q, %q not set", "foo1", "foo2")

	_, err := executeCommand(c)
	got := err.Error()

	if got != expected {
		t.Errorf("Expected error: %q, got: %q", expected, got)
	}
}

func TestPersistentRequiredFlags(t *testing.T) {
	parent := &Command{Use: "parent", Run: emptyRun}
	parent.PersistentFlags().String("foo1", "", "")
	assertNoErr(t, parent.MarkPersistentFlagRequired("foo1"))
	parent.PersistentFlags().String("foo2", "", "")
	assertNoErr(t, parent.MarkPersistentFlagRequired("foo2"))
	parent.Flags().String("foo3", "", "")

	child := &Command{Use: "child", Run: emptyRun}
	child.Flags().String("bar1", "", "")
	assertNoErr(t, child.MarkFlagRequired("bar1"))
	child.Flags().String("bar2", "", "")
	assertNoErr(t, child.MarkFlagRequired("bar2"))
	child.Flags().String("bar3", "", "")

	parent.AddCommand(child)

	expected := fmt.Sprintf("required flag(s) %q, %q, %q, %q not set", "bar1", "bar2", "foo1", "foo2")

	_, err := executeCommand(parent, "child")
	if err.Error() != expected {
		t.Errorf("Expected %q, got %q", expected, err.Error())
	}
}

func TestPersistentRequiredFlagsWithDisableFlagParsing(t *testing.T) {
	// Make sure a required persistent flag does not break
	// commands that disable flag parsing

	parent := &Command{Use: "parent", Run: emptyRun}
	parent.PersistentFlags().Bool("foo", false, "")
	flag := parent.PersistentFlags().Lookup("foo")
	assertNoErr(t, parent.MarkPersistentFlagRequired("foo"))

	child := &Command{Use: "child", Run: emptyRun}
	child.DisableFlagParsing = true

	parent.AddCommand(child)

	if _, err := executeCommand(parent, "--foo", "child"); err != nil {
		t.Errorf("Unexpected error: %v", err)
	}

	// Reset the flag or else it will remember the state from the previous command
	flag.Changed = false
	if _, err := executeCommand(parent, "child", "--foo"); err != nil {
		t.Errorf("Unexpected error: %v", err)
	}

	// Reset the flag or else it will remember the state from the previous command
	flag.Changed = false
	if _, err := executeCommand(parent, "child"); err != nil {
		t.Errorf("Unexpected error: %v", err)
	}
}

func TestInitHelpFlagMergesFlags(t *testing.T) {
	usage := "custom flag"
	rootCmd := &Command{Use: "root"}
	rootCmd.PersistentFlags().Bool("help", false, "custom flag")
	childCmd := &Command{Use: "child"}
	rootCmd.AddCommand(childCmd)

	childCmd.InitDefaultHelpFlag()
	got := childCmd.Flags().Lookup("help").Usage
	if got != usage {
		t.Errorf("Expected the help flag from the root command with usage: %v\nGot the default with usage: %v", usage, got)
	}
}

func TestHelpCommandExecuted(t *testing.T) {
	rootCmd := &Command{Use: "root", Long: "Long description", Run: emptyRun}
	rootCmd.AddCommand(&Command{Use: "child", Run: emptyRun})

	output, err := executeCommand(rootCmd, "help")
	if err != nil {
		t.Errorf("Unexpected error: %v", err)
	}

	checkStringContains(t, output, rootCmd.Long)
}

func TestHelpCommandExecutedOnChild(t *testing.T) {
	rootCmd := &Command{Use: "root", Run: emptyRun}
	childCmd := &Command{Use: "child", Long: "Long description", Run: emptyRun}
	rootCmd.AddCommand(childCmd)

	output, err := executeCommand(rootCmd, "help", "child")
	if err != nil {
		t.Errorf("Unexpected error: %v", err)
	}

	checkStringContains(t, output, childCmd.Long)
}

func TestSetHelpCommand(t *testing.T) {
	c := &Command{Use: "c", Run: emptyRun}
	c.AddCommand(&Command{Use: "empty", Run: emptyRun})

	expected := "WORKS"
	c.SetHelpCommand(&Command{
		Use:   "help [command]",
		Short: "Help about any command",
		Long: `Help provides help for any command in the application.
	Simply type ` + c.Name() + ` help [path to command] for full details.`,
		Run: func(c *Command, _ []string) { c.Print(expected) },
	})

	got, err := executeCommand(c, "help")
	if err != nil {
		t.Errorf("Unexpected error: %v", err)
	}

	if got != expected {
		t.Errorf("Expected to contain %q, got %q", expected, got)
	}
}

func TestHelpFlagExecuted(t *testing.T) {
	rootCmd := &Command{Use: "root", Long: "Long description", Run: emptyRun}

	output, err := executeCommand(rootCmd, "--help")
	if err != nil {
		t.Errorf("Unexpected error: %v", err)
	}

	checkStringContains(t, output, rootCmd.Long)
}

func TestHelpFlagExecutedOnChild(t *testing.T) {
	rootCmd := &Command{Use: "root", Run: emptyRun}
	childCmd := &Command{Use: "child", Long: "Long description", Run: emptyRun}
	rootCmd.AddCommand(childCmd)

	output, err := executeCommand(rootCmd, "child", "--help")
	if err != nil {
		t.Errorf("Unexpected error: %v", err)
	}

	checkStringContains(t, output, childCmd.Long)
}

// TestHelpFlagInHelp checks,
// if '--help' flag is shown in help for child (executing `parent help child`),
// that has no other flags.
// Related to https://github.com/spf13/cobra/issues/302.
func TestHelpFlagInHelp(t *testing.T) {
	parentCmd := &Command{Use: "parent", Run: func(*Command, []string) {}}

	childCmd := &Command{Use: "child", Run: func(*Command, []string) {}}
	parentCmd.AddCommand(childCmd)

	output, err := executeCommand(parentCmd, "help", "child")
	if err != nil {
		t.Errorf("Unexpected error: %v", err)
	}

	checkStringContains(t, output, "[flags]")
}

func TestFlagsInUsage(t *testing.T) {
	rootCmd := &Command{Use: "root", Args: NoArgs, Run: func(*Command, []string) {}}
	output, err := executeCommand(rootCmd, "--help")
	if err != nil {
		t.Errorf("Unexpected error: %v", err)
	}

	checkStringContains(t, output, "[flags]")
}

func TestHelpExecutedOnNonRunnableChild(t *testing.T) {
	rootCmd := &Command{Use: "root", Run: emptyRun}
	childCmd := &Command{Use: "child", Long: "Long description"}
	rootCmd.AddCommand(childCmd)

	output, err := executeCommand(rootCmd, "child")
	if err != nil {
		t.Errorf("Unexpected error: %v", err)
	}

	checkStringContains(t, output, childCmd.Long)
}

func TestVersionFlagExecuted(t *testing.T) {
	rootCmd := &Command{Use: "root", Version: "1.0.0", Run: emptyRun}

	output, err := executeCommand(rootCmd, "--version", "arg1")
	if err != nil {
		t.Errorf("Unexpected error: %v", err)
	}

	checkStringContains(t, output, "root version 1.0.0")
}

func TestVersionFlagExecutedWithNoName(t *testing.T) {
	rootCmd := &Command{Version: "1.0.0", Run: emptyRun}

	output, err := executeCommand(rootCmd, "--version", "arg1")
	if err != nil {
		t.Errorf("Unexpected error: %v", err)
	}

	checkStringContains(t, output, "version 1.0.0")
}

func TestShortAndLongVersionFlagInHelp(t *testing.T) {
	rootCmd := &Command{Use: "root", Version: "1.0.0", Run: emptyRun}

	output, err := executeCommand(rootCmd, "--help")
	if err != nil {
		t.Errorf("Unexpected error: %v", err)
	}

	checkStringContains(t, output, "-v, --version")
}

func TestLongVersionFlagOnlyInHelpWhenShortPredefined(t *testing.T) {
	rootCmd := &Command{Use: "root", Version: "1.0.0", Run: emptyRun}
	rootCmd.Flags().StringP("foo", "v", "", "not a version flag")

	output, err := executeCommand(rootCmd, "--help")
	if err != nil {
		t.Errorf("Unexpected error: %v", err)
	}

	checkStringOmits(t, output, "-v, --version")
	checkStringContains(t, output, "--version")
}

func TestShorthandVersionFlagExecuted(t *testing.T) {
	rootCmd := &Command{Use: "root", Version: "1.0.0", Run: emptyRun}

	output, err := executeCommand(rootCmd, "-v", "arg1")
	if err != nil {
		t.Errorf("Unexpected error: %v", err)
	}

	checkStringContains(t, output, "root version 1.0.0")
}

func TestVersionTemplate(t *testing.T) {
	rootCmd := &Command{Use: "root", Version: "1.0.0", Run: emptyRun}
	rootCmd.SetVersionTemplate(`customized version: {{.Version}}`)

	output, err := executeCommand(rootCmd, "--version", "arg1")
	if err != nil {
		t.Errorf("Unexpected error: %v", err)
	}

	checkStringContains(t, output, "customized version: 1.0.0")
}

func TestShorthandVersionTemplate(t *testing.T) {
	rootCmd := &Command{Use: "root", Version: "1.0.0", Run: emptyRun}
	rootCmd.SetVersionTemplate(`customized version: {{.Version}}`)

	output, err := executeCommand(rootCmd, "-v", "arg1")
	if err != nil {
		t.Errorf("Unexpected error: %v", err)
	}

	checkStringContains(t, output, "customized version: 1.0.0")
}

func TestVersionFlagExecutedOnSubcommand(t *testing.T) {
	rootCmd := &Command{Use: "root", Version: "1.0.0"}
	rootCmd.AddCommand(&Command{Use: "sub", Run: emptyRun})

	output, err := executeCommand(rootCmd, "--version", "sub")
	if err != nil {
		t.Errorf("Unexpected error: %v", err)
	}

	checkStringContains(t, output, "root version 1.0.0")
}

func TestShorthandVersionFlagExecutedOnSubcommand(t *testing.T) {
	rootCmd := &Command{Use: "root", Version: "1.0.0"}
	rootCmd.AddCommand(&Command{Use: "sub", Run: emptyRun})

	output, err := executeCommand(rootCmd, "-v", "sub")
	if err != nil {
		t.Errorf("Unexpected error: %v", err)
	}

	checkStringContains(t, output, "root version 1.0.0")
}

func TestVersionFlagOnlyAddedToRoot(t *testing.T) {
	rootCmd := &Command{Use: "root", Version: "1.0.0", Run: emptyRun}
	rootCmd.AddCommand(&Command{Use: "sub", Run: emptyRun})

	_, err := executeCommand(rootCmd, "sub", "--version")
	if err == nil {
		t.Errorf("Expected error")
	}

	checkStringContains(t, err.Error(), "unknown flag: --version")
}

func TestShortVersionFlagOnlyAddedToRoot(t *testing.T) {
	rootCmd := &Command{Use: "root", Version: "1.0.0", Run: emptyRun}
	rootCmd.AddCommand(&Command{Use: "sub", Run: emptyRun})

	_, err := executeCommand(rootCmd, "sub", "-v")
	if err == nil {
		t.Errorf("Expected error")
	}

	checkStringContains(t, err.Error(), "unknown shorthand flag: 'v' in -v")
}

func TestVersionFlagOnlyExistsIfVersionNonEmpty(t *testing.T) {
	rootCmd := &Command{Use: "root", Run: emptyRun}

	_, err := executeCommand(rootCmd, "--version")
	if err == nil {
		t.Errorf("Expected error")
	}
	checkStringContains(t, err.Error(), "unknown flag: --version")
}

func TestShorthandVersionFlagOnlyExistsIfVersionNonEmpty(t *testing.T) {
	rootCmd := &Command{Use: "root", Run: emptyRun}

	_, err := executeCommand(rootCmd, "-v")
	if err == nil {
		t.Errorf("Expected error")
	}
	checkStringContains(t, err.Error(), "unknown shorthand flag: 'v' in -v")
}

func TestShorthandVersionFlagOnlyAddedIfShorthandNotDefined(t *testing.T) {
	rootCmd := &Command{Use: "root", Run: emptyRun, Version: "1.2.3"}
	rootCmd.Flags().StringP("notversion", "v", "", "not a version flag")

	_, err := executeCommand(rootCmd, "-v")
	if err == nil {
		t.Errorf("Expected error")
	}
	check(t, rootCmd.Flags().ShorthandLookup("v").Name, "notversion")
	checkStringContains(t, err.Error(), "flag needs an argument: 'v' in -v")
}

func TestShorthandVersionFlagOnlyAddedIfVersionNotDefined(t *testing.T) {
	rootCmd := &Command{Use: "root", Run: emptyRun, Version: "1.2.3"}
	rootCmd.Flags().Bool("version", false, "a different kind of version flag")

	_, err := executeCommand(rootCmd, "-v")
	if err == nil {
		t.Errorf("Expected error")
	}
	checkStringContains(t, err.Error(), "unknown shorthand flag: 'v' in -v")
}

func TestUsageIsNotPrintedTwice(t *testing.T) {
	var cmd = &Command{Use: "root"}
	var sub = &Command{Use: "sub"}
	cmd.AddCommand(sub)

	output, _ := executeCommand(cmd, "")
	if strings.Count(output, "Usage:") != 1 {
		t.Error("Usage output is not printed exactly once")
	}
}

func TestVisitParents(t *testing.T) {
	c := &Command{Use: "app"}
	sub := &Command{Use: "sub"}
	dsub := &Command{Use: "dsub"}
	sub.AddCommand(dsub)
	c.AddCommand(sub)

	total := 0
	add := func(x *Command) {
		total++
	}
	sub.VisitParents(add)
	if total != 1 {
		t.Errorf("Should have visited 1 parent but visited %d", total)
	}

	total = 0
	dsub.VisitParents(add)
	if total != 2 {
		t.Errorf("Should have visited 2 parents but visited %d", total)
	}

	total = 0
	c.VisitParents(add)
	if total != 0 {
		t.Errorf("Should have visited no parents but visited %d", total)
	}
}

func TestSuggestions(t *testing.T) {
	rootCmd := &Command{Use: "root", Run: emptyRun}
	timesCmd := &Command{
		Use:        "times",
		SuggestFor: []string{"counts"},
		Run:        emptyRun,
	}
	rootCmd.AddCommand(timesCmd)

	templateWithSuggestions := "Error: unknown command \"%s\" for \"root\"\n\nDid you mean this?\n\t%s\n\nRun 'root --help' for usage.\n"
	templateWithoutSuggestions := "Error: unknown command \"%s\" for \"root\"\nRun 'root --help' for usage.\n"

	tests := map[string]string{
		"time":     "times",
		"tiems":    "times",
		"tims":     "times",
		"timeS":    "times",
		"rimes":    "times",
		"ti":       "times",
		"t":        "times",
		"timely":   "times",
		"ri":       "",
		"timezone": "",
		"foo":      "",
		"counts":   "times",
	}

	for typo, suggestion := range tests {
		for _, suggestionsDisabled := range []bool{true, false} {
			rootCmd.DisableSuggestions = suggestionsDisabled

			var expected string
			output, _ := executeCommand(rootCmd, typo)

			if suggestion == "" || suggestionsDisabled {
				expected = fmt.Sprintf(templateWithoutSuggestions, typo)
			} else {
				expected = fmt.Sprintf(templateWithSuggestions, typo, suggestion)
			}

			if output != expected {
				t.Errorf("Unexpected response.\nExpected:\n %q\nGot:\n %q\n", expected, output)
			}
		}
	}
}

func TestRemoveCommand(t *testing.T) {
	rootCmd := &Command{Use: "root", Args: NoArgs, Run: emptyRun}
	childCmd := &Command{Use: "child", Run: emptyRun}
	rootCmd.AddCommand(childCmd)
	rootCmd.RemoveCommand(childCmd)

	_, err := executeCommand(rootCmd, "child")
	if err == nil {
		t.Error("Expected error on calling removed command. Got nil.")
	}
}

func TestReplaceCommandWithRemove(t *testing.T) {
	childUsed := 0
	rootCmd := &Command{Use: "root", Run: emptyRun}
	child1Cmd := &Command{
		Use: "child",
		Run: func(*Command, []string) { childUsed = 1 },
	}
	child2Cmd := &Command{
		Use: "child",
		Run: func(*Command, []string) { childUsed = 2 },
	}
	rootCmd.AddCommand(child1Cmd)
	rootCmd.RemoveCommand(child1Cmd)
	rootCmd.AddCommand(child2Cmd)

	output, err := executeCommand(rootCmd, "child")
	if output != "" {
		t.Errorf("Unexpected output: %v", output)
	}
	if err != nil {
		t.Errorf("Unexpected error: %v", err)
	}

	if childUsed == 1 {
		t.Error("Removed command shouldn't be called")
	}
	if childUsed != 2 {
		t.Error("Replacing command should have been called but didn't")
	}
}

func TestDeprecatedCommand(t *testing.T) {
	rootCmd := &Command{Use: "root", Run: emptyRun}
	deprecatedCmd := &Command{
		Use:        "deprecated",
		Deprecated: "This command is deprecated",
		Run:        emptyRun,
	}
	rootCmd.AddCommand(deprecatedCmd)

	output, err := executeCommand(rootCmd, "deprecated")
	if err != nil {
		t.Errorf("Unexpected error: %v", err)
	}

	checkStringContains(t, output, deprecatedCmd.Deprecated)
}

func TestHooks(t *testing.T) {
	var (
		persPreArgs  string
		preArgs      string
		runArgs      string
		postArgs     string
		persPostArgs string
	)

	c := &Command{
		Use: "c",
		PersistentPreRun: func(_ *Command, args []string) {
			persPreArgs = strings.Join(args, " ")
		},
		PreRun: func(_ *Command, args []string) {
			preArgs = strings.Join(args, " ")
		},
		Run: func(_ *Command, args []string) {
			runArgs = strings.Join(args, " ")
		},
		PostRun: func(_ *Command, args []string) {
			postArgs = strings.Join(args, " ")
		},
		PersistentPostRun: func(_ *Command, args []string) {
			persPostArgs = strings.Join(args, " ")
		},
	}

	output, err := executeCommand(c, "one", "two")
	if output != "" {
		t.Errorf("Unexpected output: %v", output)
	}
	if err != nil {
		t.Errorf("Unexpected error: %v", err)
	}

	for _, v := range []struct {
		name string
		got  string
	}{
		{"persPreArgs", persPreArgs},
		{"preArgs", preArgs},
		{"runArgs", runArgs},
		{"postArgs", postArgs},
		{"persPostArgs", persPostArgs},
	} {
		if v.got != onetwo {
			t.Errorf("Expected %s %q, got %q", v.name, onetwo, v.got)
		}
	}
}

func TestPersistentHooks(t *testing.T) {
	var (
		parentPersPreArgs  string
		parentPreArgs      string
		parentRunArgs      string
		parentPostArgs     string
		parentPersPostArgs string
	)

	var (
		childPersPreArgs  string
		childPreArgs      string
		childRunArgs      string
		childPostArgs     string
		childPersPostArgs string
	)

	parentCmd := &Command{
		Use: "parent",
		PersistentPreRun: func(_ *Command, args []string) {
			parentPersPreArgs = strings.Join(args, " ")
		},
		PreRun: func(_ *Command, args []string) {
			parentPreArgs = strings.Join(args, " ")
		},
		Run: func(_ *Command, args []string) {
			parentRunArgs = strings.Join(args, " ")
		},
		PostRun: func(_ *Command, args []string) {
			parentPostArgs = strings.Join(args, " ")
		},
		PersistentPostRun: func(_ *Command, args []string) {
			parentPersPostArgs = strings.Join(args, " ")
		},
	}

	childCmd := &Command{
		Use: "child",
		PersistentPreRun: func(_ *Command, args []string) {
			childPersPreArgs = strings.Join(args, " ")
		},
		PreRun: func(_ *Command, args []string) {
			childPreArgs = strings.Join(args, " ")
		},
		Run: func(_ *Command, args []string) {
			childRunArgs = strings.Join(args, " ")
		},
		PostRun: func(_ *Command, args []string) {
			childPostArgs = strings.Join(args, " ")
		},
		PersistentPostRun: func(_ *Command, args []string) {
			childPersPostArgs = strings.Join(args, " ")
		},
	}
	parentCmd.AddCommand(childCmd)

	output, err := executeCommand(parentCmd, "child", "one", "two")
	if output != "" {
		t.Errorf("Unexpected output: %v", output)
	}
	if err != nil {
		t.Errorf("Unexpected error: %v", err)
	}

	for _, v := range []struct {
		name string
		got  string
	}{
		// TODO: currently PersistenPreRun* defined in parent does not
		// run if the matchin child subcommand has PersistenPreRun.
		// If the behavior changes (https://github.com/spf13/cobra/issues/252)
		// this test must be fixed.
		{"parentPersPreArgs", parentPersPreArgs},
		{"parentPreArgs", parentPreArgs},
		{"parentRunArgs", parentRunArgs},
		{"parentPostArgs", parentPostArgs},
		// TODO: currently PersistenPostRun* defined in parent does not
		// run if the matchin child subcommand has PersistenPostRun.
		// If the behavior changes (https://github.com/spf13/cobra/issues/252)
		// this test must be fixed.
		{"parentPersPostArgs", parentPersPostArgs},
	} {
		if v.got != "" {
			t.Errorf("Expected blank %s, got %q", v.name, v.got)
		}
	}

	for _, v := range []struct {
		name string
		got  string
	}{
		{"childPersPreArgs", childPersPreArgs},
		{"childPreArgs", childPreArgs},
		{"childRunArgs", childRunArgs},
		{"childPostArgs", childPostArgs},
		{"childPersPostArgs", childPersPostArgs},
	} {
		if v.got != onetwo {
			t.Errorf("Expected %s %q, got %q", v.name, onetwo, v.got)
		}
	}
}

// Related to https://github.com/spf13/cobra/issues/521.
func TestGlobalNormFuncPropagation(t *testing.T) {
	normFunc := func(f *pflag.FlagSet, name string) pflag.NormalizedName {
		return pflag.NormalizedName(name)
	}

	rootCmd := &Command{Use: "root", Run: emptyRun}
	childCmd := &Command{Use: "child", Run: emptyRun}
	rootCmd.AddCommand(childCmd)

	rootCmd.SetGlobalNormalizationFunc(normFunc)
	if reflect.ValueOf(normFunc).Pointer() != reflect.ValueOf(rootCmd.GlobalNormalizationFunc()).Pointer() {
		t.Error("rootCmd seems to have a wrong normalization function")
	}

	if reflect.ValueOf(normFunc).Pointer() != reflect.ValueOf(childCmd.GlobalNormalizationFunc()).Pointer() {
		t.Error("childCmd should have had the normalization function of rootCmd")
	}
}

// Related to https://github.com/spf13/cobra/issues/521.
func TestNormPassedOnLocal(t *testing.T) {
	toUpper := func(f *pflag.FlagSet, name string) pflag.NormalizedName {
		return pflag.NormalizedName(strings.ToUpper(name))
	}

	c := &Command{}
	c.Flags().Bool("flagname", true, "this is a dummy flag")
	c.SetGlobalNormalizationFunc(toUpper)
	if c.LocalFlags().Lookup("flagname") != c.LocalFlags().Lookup("FLAGNAME") {
		t.Error("Normalization function should be passed on to Local flag set")
	}
}

// Related to https://github.com/spf13/cobra/issues/521.
func TestNormPassedOnInherited(t *testing.T) {
	toUpper := func(f *pflag.FlagSet, name string) pflag.NormalizedName {
		return pflag.NormalizedName(strings.ToUpper(name))
	}

	c := &Command{}
	c.SetGlobalNormalizationFunc(toUpper)

	child1 := &Command{}
	c.AddCommand(child1)

	c.PersistentFlags().Bool("flagname", true, "")

	child2 := &Command{}
	c.AddCommand(child2)

	inherited := child1.InheritedFlags()
	if inherited.Lookup("flagname") == nil || inherited.Lookup("flagname") != inherited.Lookup("FLAGNAME") {
		t.Error("Normalization function should be passed on to inherited flag set in command added before flag")
	}

	inherited = child2.InheritedFlags()
	if inherited.Lookup("flagname") == nil || inherited.Lookup("flagname") != inherited.Lookup("FLAGNAME") {
		t.Error("Normalization function should be passed on to inherited flag set in command added after flag")
	}
}

// Related to https://github.com/spf13/cobra/issues/521.
func TestConsistentNormalizedName(t *testing.T) {
	toUpper := func(f *pflag.FlagSet, name string) pflag.NormalizedName {
		return pflag.NormalizedName(strings.ToUpper(name))
	}
	n := func(f *pflag.FlagSet, name string) pflag.NormalizedName {
		return pflag.NormalizedName(name)
	}

	c := &Command{}
	c.Flags().Bool("flagname", true, "")
	c.SetGlobalNormalizationFunc(toUpper)
	c.SetGlobalNormalizationFunc(n)

	if c.LocalFlags().Lookup("flagname") == c.LocalFlags().Lookup("FLAGNAME") {
		t.Error("Normalizing flag names should not result in duplicate flags")
	}
}

func TestFlagOnPflagCommandLine(t *testing.T) {
	flagName := "flagOnCommandLine"
	pflag.String(flagName, "", "about my flag")

	c := &Command{Use: "c", Run: emptyRun}
	c.AddCommand(&Command{Use: "child", Run: emptyRun})

	output, _ := executeCommand(c, "--help")
	checkStringContains(t, output, flagName)

	resetCommandLineFlagSet()
}

// TestHiddenCommandExecutes checks,
// if hidden commands run as intended.
func TestHiddenCommandExecutes(t *testing.T) {
	executed := false
	c := &Command{
		Use:    "c",
		Hidden: true,
		Run:    func(*Command, []string) { executed = true },
	}

	output, err := executeCommand(c)
	if output != "" {
		t.Errorf("Unexpected output: %v", output)
	}
	if err != nil {
		t.Errorf("Unexpected error: %v", err)
	}

	if !executed {
		t.Error("Hidden command should have been executed")
	}
}

// test to ensure hidden commands do not show up in usage/help text
func TestHiddenCommandIsHidden(t *testing.T) {
	c := &Command{Use: "c", Hidden: true, Run: emptyRun}
	if c.IsAvailableCommand() {
		t.Errorf("Hidden command should be unavailable")
	}
}

func TestCommandsAreSorted(t *testing.T) {
	EnableCommandSorting = true

	originalNames := []string{"middle", "zlast", "afirst"}
	expectedNames := []string{"afirst", "middle", "zlast"}

	var rootCmd = &Command{Use: "root"}

	for _, name := range originalNames {
		rootCmd.AddCommand(&Command{Use: name})
	}

	for i, c := range rootCmd.Commands() {
		got := c.Name()
		if expectedNames[i] != got {
			t.Errorf("Expected: %s, got: %s", expectedNames[i], got)
		}
	}

	EnableCommandSorting = true
}

func TestEnableCommandSortingIsDisabled(t *testing.T) {
	EnableCommandSorting = false

	originalNames := []string{"middle", "zlast", "afirst"}

	var rootCmd = &Command{Use: "root"}

	for _, name := range originalNames {
		rootCmd.AddCommand(&Command{Use: name})
	}

	for i, c := range rootCmd.Commands() {
		got := c.Name()
		if originalNames[i] != got {
			t.Errorf("expected: %s, got: %s", originalNames[i], got)
		}
	}

	EnableCommandSorting = true
}

func TestSetOutput(t *testing.T) {
	c := &Command{}
	c.SetOutput(nil)
	if out := c.OutOrStdout(); out != os.Stdout {
		t.Errorf("Expected setting output to nil to revert back to stdout")
	}
}

func TestSetOut(t *testing.T) {
	c := &Command{}
	c.SetOut(nil)
	if out := c.OutOrStdout(); out != os.Stdout {
		t.Errorf("Expected setting output to nil to revert back to stdout")
	}
}

func TestSetErr(t *testing.T) {
	c := &Command{}
	c.SetErr(nil)
	if out := c.ErrOrStderr(); out != os.Stderr {
		t.Errorf("Expected setting error to nil to revert back to stderr")
	}
}

func TestSetIn(t *testing.T) {
	c := &Command{}
	c.SetIn(nil)
	if out := c.InOrStdin(); out != os.Stdin {
		t.Errorf("Expected setting input to nil to revert back to stdin")
	}
}

func TestUsageStringRedirected(t *testing.T) {
	c := &Command{}

	c.usageFunc = func(cmd *Command) error {
		cmd.Print("[stdout1]")
		cmd.PrintErr("[stderr2]")
		cmd.Print("[stdout3]")
		return nil
	}

	expected := "[stdout1][stderr2][stdout3]"
	if got := c.UsageString(); got != expected {
		t.Errorf("Expected usage string to consider both stdout and stderr")
	}
}

func TestCommandPrintRedirection(t *testing.T) {
	errBuff, outBuff := bytes.NewBuffer(nil), bytes.NewBuffer(nil)
	root := &Command{
		Run: func(cmd *Command, args []string) {

			cmd.PrintErr("PrintErr")
			cmd.PrintErrln("PrintErr", "line")
			cmd.PrintErrf("PrintEr%s", "r")

			cmd.Print("Print")
			cmd.Println("Print", "line")
			cmd.Printf("Prin%s", "t")
		},
	}

	root.SetErr(errBuff)
	root.SetOut(outBuff)

	if err := root.Execute(); err != nil {
		t.Error(err)
	}

	gotErrBytes, err := ioutil.ReadAll(errBuff)
	if err != nil {
		t.Error(err)
	}

	gotOutBytes, err := ioutil.ReadAll(outBuff)
	if err != nil {
		t.Error(err)
	}

	if wantErr := []byte("PrintErrPrintErr line\nPrintErr"); !bytes.Equal(gotErrBytes, wantErr) {
		t.Errorf("got: '%s' want: '%s'", gotErrBytes, wantErr)
	}

	if wantOut := []byte("PrintPrint line\nPrint"); !bytes.Equal(gotOutBytes, wantOut) {
		t.Errorf("got: '%s' want: '%s'", gotOutBytes, wantOut)
	}
}

func TestFlagErrorFunc(t *testing.T) {
	c := &Command{Use: "c", Run: emptyRun}

	expectedFmt := "This is expected: %v"
	c.SetFlagErrorFunc(func(_ *Command, err error) error {
		return fmt.Errorf(expectedFmt, err)
	})

	_, err := executeCommand(c, "--unknown-flag")

	got := err.Error()
	expected := fmt.Sprintf(expectedFmt, "unknown flag: --unknown-flag")
	if got != expected {
		t.Errorf("Expected %v, got %v", expected, got)
	}
}

// TestSortedFlags checks,
// if cmd.LocalFlags() is unsorted when cmd.Flags().SortFlags set to false.
// Related to https://github.com/spf13/cobra/issues/404.
func TestSortedFlags(t *testing.T) {
	c := &Command{}
	c.Flags().SortFlags = false
	names := []string{"C", "B", "A", "D"}
	for _, name := range names {
		c.Flags().Bool(name, false, "")
	}

	i := 0
	c.LocalFlags().VisitAll(func(f *pflag.Flag) {
		if i == len(names) {
			return
		}
		if stringInSlice(f.Name, names) {
			if names[i] != f.Name {
				t.Errorf("Incorrect order. Expected %v, got %v", names[i], f.Name)
			}
			i++
		}
	})
}

// TestMergeCommandLineToFlags checks,
// if pflag.CommandLine is correctly merged to c.Flags() after first call
// of c.mergePersistentFlags.
// Related to https://github.com/spf13/cobra/issues/443.
func TestMergeCommandLineToFlags(t *testing.T) {
	pflag.Bool("boolflag", false, "")
	c := &Command{Use: "c", Run: emptyRun}
	c.mergePersistentFlags()
	if c.Flags().Lookup("boolflag") == nil {
		t.Fatal("Expecting to have flag from CommandLine in c.Flags()")
	}

	resetCommandLineFlagSet()
}

// TestUseDeprecatedFlags checks,
// if cobra.Execute() prints a message, if a deprecated flag is used.
// Related to https://github.com/spf13/cobra/issues/463.
func TestUseDeprecatedFlags(t *testing.T) {
	c := &Command{Use: "c", Run: emptyRun}
	c.Flags().BoolP("deprecated", "d", false, "deprecated flag")
	assertNoErr(t, c.Flags().MarkDeprecated("deprecated", "This flag is deprecated"))

	output, err := executeCommand(c, "c", "-d")
	if err != nil {
		t.Error("Unexpected error:", err)
	}
	checkStringContains(t, output, "This flag is deprecated")
}

func TestTraverseWithParentFlags(t *testing.T) {
	rootCmd := &Command{Use: "root", TraverseChildren: true}
	rootCmd.Flags().String("str", "", "")
	rootCmd.Flags().BoolP("bool", "b", false, "")

	childCmd := &Command{Use: "child"}
	childCmd.Flags().Int("int", -1, "")

	rootCmd.AddCommand(childCmd)

	c, args, err := rootCmd.Traverse([]string{"-b", "--str", "ok", "child", "--int"})
	if err != nil {
		t.Errorf("Unexpected error: %v", err)
	}
	if len(args) != 1 && args[0] != "--add" {
		t.Errorf("Wrong args: %v", args)
	}
	if c.Name() != childCmd.Name() {
		t.Errorf("Expected command: %q, got: %q", childCmd.Name(), c.Name())
	}
}

func TestTraverseNoParentFlags(t *testing.T) {
	rootCmd := &Command{Use: "root", TraverseChildren: true}
	rootCmd.Flags().String("foo", "", "foo things")

	childCmd := &Command{Use: "child"}
	childCmd.Flags().String("str", "", "")
	rootCmd.AddCommand(childCmd)

	c, args, err := rootCmd.Traverse([]string{"child"})
	if err != nil {
		t.Errorf("Unexpected error: %v", err)
	}
	if len(args) != 0 {
		t.Errorf("Wrong args %v", args)
	}
	if c.Name() != childCmd.Name() {
		t.Errorf("Expected command: %q, got: %q", childCmd.Name(), c.Name())
	}
}

func TestTraverseWithBadParentFlags(t *testing.T) {
	rootCmd := &Command{Use: "root", TraverseChildren: true}

	childCmd := &Command{Use: "child"}
	childCmd.Flags().String("str", "", "")
	rootCmd.AddCommand(childCmd)

	expected := "unknown flag: --str"

	c, _, err := rootCmd.Traverse([]string{"--str", "ok", "child"})
	if err == nil || !strings.Contains(err.Error(), expected) {
		t.Errorf("Expected error, %q, got %q", expected, err)
	}
	if c != nil {
		t.Errorf("Expected nil command")
	}
}

func TestTraverseWithBadChildFlag(t *testing.T) {
	rootCmd := &Command{Use: "root", TraverseChildren: true}
	rootCmd.Flags().String("str", "", "")

	childCmd := &Command{Use: "child"}
	rootCmd.AddCommand(childCmd)

	// Expect no error because the last commands args shouldn't be parsed in
	// Traverse.
	c, args, err := rootCmd.Traverse([]string{"child", "--str"})
	if err != nil {
		t.Errorf("Unexpected error: %v", err)
	}
	if len(args) != 1 && args[0] != "--str" {
		t.Errorf("Wrong args: %v", args)
	}
	if c.Name() != childCmd.Name() {
		t.Errorf("Expected command %q, got: %q", childCmd.Name(), c.Name())
	}
}

func TestTraverseWithTwoSubcommands(t *testing.T) {
	rootCmd := &Command{Use: "root", TraverseChildren: true}

	subCmd := &Command{Use: "sub", TraverseChildren: true}
	rootCmd.AddCommand(subCmd)

	subsubCmd := &Command{
		Use: "subsub",
	}
	subCmd.AddCommand(subsubCmd)

	c, _, err := rootCmd.Traverse([]string{"sub", "subsub"})
	if err != nil {
		t.Fatalf("Unexpected error: %v", err)
	}
	if c.Name() != subsubCmd.Name() {
		t.Fatalf("Expected command: %q, got %q", subsubCmd.Name(), c.Name())
	}
}

// TestUpdateName checks if c.Name() updates on changed c.Use.
// Related to https://github.com/spf13/cobra/pull/422#discussion_r143918343.
func TestUpdateName(t *testing.T) {
	c := &Command{Use: "name xyz"}
	originalName := c.Name()

	c.Use = "changedName abc"
	if originalName == c.Name() || c.Name() != "changedName" {
		t.Error("c.Name() should be updated on changed c.Use")
	}
}

type calledAsTestcase struct {
	args []string
	call string
	want []string
	epm  bool
}

func (tc *calledAsTestcase) test(t *testing.T) {
	defer func(ov bool) { EnablePrefixMatching = ov }(EnablePrefixMatching)
	EnablePrefixMatching = tc.epm

	var called *Command
	run := func(c *Command, _ []string) { t.Logf("called: %q", c.Name()); called = c }

	parent := &Command{Use: "parent", Run: run}
	child1 := &Command{Use: "child1", Run: run, Aliases: []string{"this"}}
	child2 := &Command{Use: "child2", Run: run, Aliases: []string{"that"}}
	child11 := &Command{Use: "child11", Run: run, Aliases: []string{"foo"}}

	parent.AddCommand(child1)
	parent.AddCommand(child2)
	parent.SetArgs(tc.args)

	child1.AddCommand(child11)

	output := new(bytes.Buffer)
	parent.SetOut(output)
	parent.SetErr(output)

	_ = parent.Execute()

	if called == nil {
		if tc.call != "" {
			t.Errorf("missing expected call to command: %s", tc.call)
		}
		return
	}

	if called.Name() != tc.call {
		t.Errorf("called command == %q; Wanted %q", called.Name(), tc.call)
		return
	}

	if got := called.CalledAs(); got != tc.want[0] {
		t.Errorf("%s.CalledAs() == %q; Wanted: %q", tc.call, got, tc.want)
	}
	if len(tc.want) > 1 {
		// Run through the parents to see they were called with an alias you can
		// get the correct names as well.
		p := called
		for _, want := range tc.want[1:] {
			p = p.Parent()
			if p == nil {
				t.Errorf("did not find expected parent for %v", want)
				return
			}
			if got := p.CalledAs(); got != want {
				t.Errorf("%v.CalledAS() == %q; Wanted: %q", p.Name(), got, want)
				return
			}
		}
	}
}

func TestCalledAs(t *testing.T) {
	tests := map[string]calledAsTestcase{
<<<<<<< HEAD
		"find/no-args":        {nil, "parent", []string{"parent"}, false, false},
		"find/real-name":      {[]string{"child1"}, "child1", []string{"child1"}, false, false},
		"find/full-alias":     {[]string{"that"}, "child2", []string{"that"}, false, false},
		"find/part-no-prefix": {[]string{"thi"}, "", []string{""}, false, false},
		"find/part-alias":     {[]string{"thi"}, "child1", []string{"this"}, true, false},
		"find/conflict":       {[]string{"th"}, "", []string{""}, true, false},

		"traverse/no-args": {nil, "parent", []string{"parent"}, false, true},

		"traverse/real-name":                     {[]string{"child1"}, "child1", []string{"child1"}, false, true},
		"traverse/real-name/traverse/real-name":  {[]string{"child1", "child11"}, "child11", []string{"child11"}, false, false},
		"traverse/real-name/traverse/full-alias": {[]string{"child1", "foo"}, "child11", []string{"foo", "child1"}, false, false},
		"traverse/real-name/traverse/part-alias": {[]string{"child1", "fo"}, "child11", []string{"foo", "child1"}, true, false},

		"traverse/full-alias":                     {[]string{"that"}, "child2", []string{"that"}, false, true},
		"traverse/full-alias/traverse/real-name":  {[]string{"this", "child11"}, "child11", []string{"child11", "this"}, false, false},
		"traverse/full-alias/traverse/full-alias": {[]string{"this", "foo"}, "child11", []string{"foo", "this"}, false, false},
		"traverse/full-alias/traverse/part-alias": {[]string{"this", "fo"}, "child11", []string{"foo", "this"}, true, false},
		"traverse/part-no-prefix":                 {[]string{"thi"}, "", []string{""}, false, true},

		"traverse/part-alias":                     {[]string{"thi"}, "child1", []string{"this"}, true, true},
		"traverse/part-alias/traverse/real-name":  {[]string{"thi", "child11"}, "child11", []string{"child11", "this"}, true, false},
		"traverse/part-alias/traverse/full-alias": {[]string{"thi", "foo"}, "child11", []string{"foo", "this"}, true, false},
		"traverse/part-alias/traverse/part-alias": {[]string{"thi", "fo"}, "child11", []string{"foo", "this"}, true, false},
		"traverse/conflict":                       {[]string{"th"}, "", []string{""}, true, true},
=======
		"find/no-args":            {nil, "parent", "parent", false},
		"find/real-name":          {[]string{"child1"}, "child1", "child1", false},
		"find/full-alias":         {[]string{"that"}, "child2", "that", false},
		"find/part-no-prefix":     {[]string{"thi"}, "", "", false},
		"find/part-alias":         {[]string{"thi"}, "child1", "this", true},
		"find/conflict":           {[]string{"th"}, "", "", true},
		"traverse/no-args":        {nil, "parent", "parent", false},
		"traverse/real-name":      {[]string{"child1"}, "child1", "child1", false},
		"traverse/full-alias":     {[]string{"that"}, "child2", "that", false},
		"traverse/part-no-prefix": {[]string{"thi"}, "", "", false},
		"traverse/part-alias":     {[]string{"thi"}, "child1", "this", true},
		"traverse/conflict":       {[]string{"th"}, "", "", true},
>>>>>>> 9e1d6f1c
	}

	for name, tc := range tests {
		t.Run(name, tc.test)
	}
}

func TestFParseErrWhitelistBackwardCompatibility(t *testing.T) {
	c := &Command{Use: "c", Run: emptyRun}
	c.Flags().BoolP("boola", "a", false, "a boolean flag")

	output, err := executeCommand(c, "c", "-a", "--unknown", "flag")
	if err == nil {
		t.Error("expected unknown flag error")
	}
	checkStringContains(t, output, "unknown flag: --unknown")
}

func TestFParseErrWhitelistSameCommand(t *testing.T) {
	c := &Command{
		Use: "c",
		Run: emptyRun,
		FParseErrWhitelist: FParseErrWhitelist{
			UnknownFlags: true,
		},
	}
	c.Flags().BoolP("boola", "a", false, "a boolean flag")

	_, err := executeCommand(c, "c", "-a", "--unknown", "flag")
	if err != nil {
		t.Error("unexpected error: ", err)
	}
}

func TestFParseErrWhitelistParentCommand(t *testing.T) {
	root := &Command{
		Use: "root",
		Run: emptyRun,
		FParseErrWhitelist: FParseErrWhitelist{
			UnknownFlags: true,
		},
	}

	c := &Command{
		Use: "child",
		Run: emptyRun,
	}
	c.Flags().BoolP("boola", "a", false, "a boolean flag")

	root.AddCommand(c)

	output, err := executeCommand(root, "child", "-a", "--unknown", "flag")
	if err == nil {
		t.Error("expected unknown flag error")
	}
	checkStringContains(t, output, "unknown flag: --unknown")
}

func TestFParseErrWhitelistChildCommand(t *testing.T) {
	root := &Command{
		Use: "root",
		Run: emptyRun,
	}

	c := &Command{
		Use: "child",
		Run: emptyRun,
		FParseErrWhitelist: FParseErrWhitelist{
			UnknownFlags: true,
		},
	}
	c.Flags().BoolP("boola", "a", false, "a boolean flag")

	root.AddCommand(c)

	_, err := executeCommand(root, "child", "-a", "--unknown", "flag")
	if err != nil {
		t.Error("unexpected error: ", err.Error())
	}
}

func TestFParseErrWhitelistSiblingCommand(t *testing.T) {
	root := &Command{
		Use: "root",
		Run: emptyRun,
	}

	c := &Command{
		Use: "child",
		Run: emptyRun,
		FParseErrWhitelist: FParseErrWhitelist{
			UnknownFlags: true,
		},
	}
	c.Flags().BoolP("boola", "a", false, "a boolean flag")

	s := &Command{
		Use: "sibling",
		Run: emptyRun,
	}
	s.Flags().BoolP("boolb", "b", false, "a boolean flag")

	root.AddCommand(c)
	root.AddCommand(s)

	output, err := executeCommand(root, "sibling", "-b", "--unknown", "flag")
	if err == nil {
		t.Error("expected unknown flag error")
	}
	checkStringContains(t, output, "unknown flag: --unknown")
}<|MERGE_RESOLUTION|>--- conflicted
+++ resolved
@@ -1957,7 +1957,6 @@
 
 func TestCalledAs(t *testing.T) {
 	tests := map[string]calledAsTestcase{
-<<<<<<< HEAD
 		"find/no-args":        {nil, "parent", []string{"parent"}, false, false},
 		"find/real-name":      {[]string{"child1"}, "child1", []string{"child1"}, false, false},
 		"find/full-alias":     {[]string{"that"}, "child2", []string{"that"}, false, false},
@@ -1983,20 +1982,6 @@
 		"traverse/part-alias/traverse/full-alias": {[]string{"thi", "foo"}, "child11", []string{"foo", "this"}, true, false},
 		"traverse/part-alias/traverse/part-alias": {[]string{"thi", "fo"}, "child11", []string{"foo", "this"}, true, false},
 		"traverse/conflict":                       {[]string{"th"}, "", []string{""}, true, true},
-=======
-		"find/no-args":            {nil, "parent", "parent", false},
-		"find/real-name":          {[]string{"child1"}, "child1", "child1", false},
-		"find/full-alias":         {[]string{"that"}, "child2", "that", false},
-		"find/part-no-prefix":     {[]string{"thi"}, "", "", false},
-		"find/part-alias":         {[]string{"thi"}, "child1", "this", true},
-		"find/conflict":           {[]string{"th"}, "", "", true},
-		"traverse/no-args":        {nil, "parent", "parent", false},
-		"traverse/real-name":      {[]string{"child1"}, "child1", "child1", false},
-		"traverse/full-alias":     {[]string{"that"}, "child2", "that", false},
-		"traverse/part-no-prefix": {[]string{"thi"}, "", "", false},
-		"traverse/part-alias":     {[]string{"thi"}, "child1", "this", true},
-		"traverse/conflict":       {[]string{"th"}, "", "", true},
->>>>>>> 9e1d6f1c
 	}
 
 	for name, tc := range tests {
