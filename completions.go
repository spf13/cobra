// Copyright 2013-2023 The Cobra Authors
//
// Licensed under the Apache License, Version 2.0 (the "License");
// you may not use this file except in compliance with the License.
// You may obtain a copy of the License at
//
//      http://www.apache.org/licenses/LICENSE-2.0
//
// Unless required by applicable law or agreed to in writing, software
// distributed under the License is distributed on an "AS IS" BASIS,
// WITHOUT WARRANTIES OR CONDITIONS OF ANY KIND, either express or implied.
// See the License for the specific language governing permissions and
// limitations under the License.

package cobra

import (
	"fmt"
	"os"
	"strings"
	"sync"

	"github.com/spf13/pflag"
)

const (
	// ShellCompRequestCmd is the name of the hidden command that is used to request
	// completion results from the program.  It is used by the shell completion scripts.
	ShellCompRequestCmd = "__complete"
	// ShellCompNoDescRequestCmd is the name of the hidden command that is used to request
	// completion results without their description.  It is used by the shell completion scripts.
	ShellCompNoDescRequestCmd = "__completeNoDesc"
)

// ShellCompDirective is a bit map representing the different behaviors the shell
// can be instructed to have once completions have been provided.
type ShellCompDirective int

type flagCompError struct {
	subCommand string
	flagName   string
}

func (e *flagCompError) Error() string {
	return "Subcommand '" + e.subCommand + "' does not support flag '" + e.flagName + "'"
}

const (
	// ShellCompDirectiveError indicates an error occurred and completions should be ignored.
	ShellCompDirectiveError ShellCompDirective = 1 << iota

	// ShellCompDirectiveNoSpace indicates that the shell should not add a space
	// after the completion even if there is a single completion provided.
	ShellCompDirectiveNoSpace

	// ShellCompDirectiveNoFileComp indicates that the shell should not provide
	// file completion even when no completion is provided.
	ShellCompDirectiveNoFileComp

	// ShellCompDirectiveFilterFileExt indicates that the provided completions
	// should be used as file extension filters.
	// For flags, using Command.MarkFlagFilename() and Command.MarkPersistentFlagFilename()
	// is a shortcut to using this directive explicitly.  The BashCompFilenameExt
	// annotation can also be used to obtain the same behavior for flags.
	ShellCompDirectiveFilterFileExt

	// ShellCompDirectiveFilterDirs indicates that only directory names should
	// be provided in file completion.  To request directory names within another
	// directory, the returned completions should specify the directory within
	// which to search.  The BashCompSubdirsInDir annotation can be used to
	// obtain the same behavior but only for flags.
	ShellCompDirectiveFilterDirs

	// ShellCompDirectiveKeepOrder indicates that the shell should preserve the order
	// in which the completions are provided
	ShellCompDirectiveKeepOrder

	// ===========================================================================

	// All directives using iota should be above this one.
	// For internal use.
	shellCompDirectiveMaxValue

	// ShellCompDirectiveDefault indicates to let the shell perform its default
	// behavior after completions have been provided.
	// This one must be last to avoid messing up the iota count.
	ShellCompDirectiveDefault ShellCompDirective = 0
)

const (
	// Constants for the completion command
	compCmdName              = "completion"
	compCmdNoDescFlagName    = "no-descriptions"
	compCmdNoDescFlagDesc    = "disable completion descriptions"
	compCmdNoDescFlagDefault = false
)

// CompletionOptions are the options to control shell completion
type CompletionOptions struct {
	// DisableDefaultCmd prevents Cobra from creating a default 'completion' command
	DisableDefaultCmd bool
	// DisableNoDescFlag prevents Cobra from creating the '--no-descriptions' flag
	// for shells that support completion descriptions
	DisableNoDescFlag bool
	// DisableDescriptions turns off all completion descriptions for shells
	// that support them
	DisableDescriptions bool
	// HiddenDefaultCmd makes the default 'completion' command hidden
	HiddenDefaultCmd bool
}

// NoFileCompletions can be used to disable file completion for commands that should
// not trigger file completions.
func NoFileCompletions(cmd *Command, args []string, toComplete string) ([]string, ShellCompDirective) {
	return nil, ShellCompDirectiveNoFileComp
}

// FixedCompletions can be used to create a completion function which always
// returns the same results.
func FixedCompletions(choices []string, directive ShellCompDirective) func(cmd *Command, args []string, toComplete string) ([]string, ShellCompDirective) {
	return func(cmd *Command, args []string, toComplete string) ([]string, ShellCompDirective) {
		return choices, directive
	}
}

// RegisterFlagCompletionFunc should be called to register a function to provide completion for a flag.
func (c *Command) RegisterFlagCompletionFunc(flagName string, f func(cmd *Command, args []string, toComplete string) ([]string, ShellCompDirective)) error {
	flag := c.Flag(flagName)
	if flag == nil {
		return fmt.Errorf("RegisterFlagCompletionFunc: flag '%s' does not exist", flagName)
	}
	// Ensure none of our relevant fields are nil.
	c.initializeCompletionStorage()

	c.flagCompletionMutex.Lock()
	defer c.flagCompletionMutex.Unlock()

	// And attempt to bind the completion.
	if _, exists := c.flagCompletionFunctions[flag]; exists {
		return fmt.Errorf("RegisterFlagCompletionFunc: flag '%s' already registered", flagName)
	}
	c.flagCompletionFunctions[flag] = f
	return nil
}

<<<<<<< HEAD
// GetFlagCompletion returns the completion function for the given flag, if available.
func (c *Command) GetFlagCompletion(flag *pflag.Flag) (func(cmd *Command, args []string, toComplete string) ([]string, ShellCompDirective), bool) {
	c.initializeCompletionStorage()

	c.flagCompletionMutex.RLock()
	defer c.flagCompletionMutex.RUnlock()

	completionFunc, exists := c.flagCompletionFunctions[flag]

	// If found it here, return now
	if completionFunc != nil && exists {
		return completionFunc, exists
	}

	// If we are already at the root command level, return anyway
	if !c.HasParent() {
		return nil, false
	}
=======
// GetFlagCompletionFunc returns the completion function for the given flag of the command, if available.
func (c *Command) GetFlagCompletionFunc(flagName string) (func(*Command, []string, string) ([]string, ShellCompDirective), bool) {
	flag := c.Flag(flagName)
	if flag == nil {
		return nil, false
	}

	flagCompletionMutex.RLock()
	defer flagCompletionMutex.RUnlock()
>>>>>>> a0a6ae02

	// Or walk up the command tree.
	return c.Parent().GetFlagCompletion(flag)
}

<<<<<<< HEAD
// GetFlagCompletionByName returns the completion function for the given flag in the command by name, if available.
func (c *Command) GetFlagCompletionByName(flagName string) (func(cmd *Command, args []string, toComplete string) ([]string, ShellCompDirective), bool) {
	flag := c.Flags().Lookup(flagName)
	if flag == nil {
		return nil, false
	}

	return c.GetFlagCompletion(flag)
}

// initializeCompletionStorage is (and should be) called in all
// functions that make use of the command's flag completion functions.
func (c *Command) initializeCompletionStorage() {
	if c.flagCompletionMutex == nil {
		c.flagCompletionMutex = new(sync.RWMutex)
	}

	if c.flagCompletionFunctions == nil {
		c.flagCompletionFunctions = make(map[*pflag.Flag]func(cmd *Command, args []string, toComplete string) ([]string, ShellCompDirective), 0)
	}
}

=======
>>>>>>> a0a6ae02
// Returns a string listing the different directive enabled in the specified parameter
func (d ShellCompDirective) string() string {
	var directives []string
	if d&ShellCompDirectiveError != 0 {
		directives = append(directives, "ShellCompDirectiveError")
	}
	if d&ShellCompDirectiveNoSpace != 0 {
		directives = append(directives, "ShellCompDirectiveNoSpace")
	}
	if d&ShellCompDirectiveNoFileComp != 0 {
		directives = append(directives, "ShellCompDirectiveNoFileComp")
	}
	if d&ShellCompDirectiveFilterFileExt != 0 {
		directives = append(directives, "ShellCompDirectiveFilterFileExt")
	}
	if d&ShellCompDirectiveFilterDirs != 0 {
		directives = append(directives, "ShellCompDirectiveFilterDirs")
	}
	if d&ShellCompDirectiveKeepOrder != 0 {
		directives = append(directives, "ShellCompDirectiveKeepOrder")
	}
	if len(directives) == 0 {
		directives = append(directives, "ShellCompDirectiveDefault")
	}

	if d >= shellCompDirectiveMaxValue {
		return fmt.Sprintf("ERROR: unexpected ShellCompDirective value: %d", d)
	}
	return strings.Join(directives, ", ")
}

// initCompleteCmd adds a special hidden command that can be used to request custom completions.
func (c *Command) initCompleteCmd(args []string) {
	completeCmd := &Command{
		Use:                   fmt.Sprintf("%s [command-line]", ShellCompRequestCmd),
		Aliases:               []string{ShellCompNoDescRequestCmd},
		DisableFlagsInUseLine: true,
		Hidden:                true,
		DisableFlagParsing:    true,
		Args:                  MinimumNArgs(1),
		Short:                 "Request shell completion choices for the specified command-line",
		Long: fmt.Sprintf("%[2]s is a special command that is used by the shell completion logic\n%[1]s",
			"to request completion choices for the specified command-line.", ShellCompRequestCmd),
		Run: func(cmd *Command, args []string) {
			finalCmd, completions, directive, err := cmd.getCompletions(args)
			if err != nil {
				CompErrorln(err.Error())
				// Keep going for multiple reasons:
				// 1- There could be some valid completions even though there was an error
				// 2- Even without completions, we need to print the directive
			}

			noDescriptions := (cmd.CalledAs() == ShellCompNoDescRequestCmd)
			for _, comp := range completions {
				if GetActiveHelpConfig(finalCmd) == activeHelpGlobalDisable {
					// Remove all activeHelp entries in this case
					if strings.HasPrefix(comp, activeHelpMarker) {
						continue
					}
				}
				if noDescriptions {
					// Remove any description that may be included following a tab character.
					comp = strings.Split(comp, "\t")[0]
				}

				// Make sure we only write the first line to the output.
				// This is needed if a description contains a linebreak.
				// Otherwise the shell scripts will interpret the other lines as new flags
				// and could therefore provide a wrong completion.
				comp = strings.Split(comp, "\n")[0]

				// Finally trim the completion.  This is especially important to get rid
				// of a trailing tab when there are no description following it.
				// For example, a sub-command without a description should not be completed
				// with a tab at the end (or else zsh will show a -- following it
				// although there is no description).
				comp = strings.TrimSpace(comp)

				// Print each possible completion to stdout for the completion script to consume.
				fmt.Fprintln(finalCmd.OutOrStdout(), comp)
			}

			// As the last printout, print the completion directive for the completion script to parse.
			// The directive integer must be that last character following a single colon (:).
			// The completion script expects :<directive>
			fmt.Fprintf(finalCmd.OutOrStdout(), ":%d\n", directive)

			// Print some helpful info to stderr for the user to understand.
			// Output from stderr must be ignored by the completion script.
			fmt.Fprintf(finalCmd.ErrOrStderr(), "Completion ended with directive: %s\n", directive.string())
		},
	}
	c.AddCommand(completeCmd)
	subCmd, _, err := c.Find(args)
	if err != nil || subCmd.Name() != ShellCompRequestCmd {
		// Only create this special command if it is actually being called.
		// This reduces possible side-effects of creating such a command;
		// for example, having this command would cause problems to a
		// cobra program that only consists of the root command, since this
		// command would cause the root command to suddenly have a subcommand.
		c.RemoveCommand(completeCmd)
	}
}

func (c *Command) getCompletions(args []string) (*Command, []string, ShellCompDirective, error) {
	// The last argument, which is not completely typed by the user,
	// should not be part of the list of arguments
	toComplete := args[len(args)-1]
	trimmedArgs := args[:len(args)-1]

	var finalCmd *Command
	var finalArgs []string
	var err error
	// Find the real command for which completion must be performed
	// check if we need to traverse here to parse local flags on parent commands
	if c.Root().TraverseChildren {
		finalCmd, finalArgs, err = c.Root().Traverse(trimmedArgs)
	} else {
		// For Root commands that don't specify any value for their Args fields, when we call
		// Find(), if those Root commands don't have any sub-commands, they will accept arguments.
		// However, because we have added the __complete sub-command in the current code path, the
		// call to Find() -> legacyArgs() will return an error if there are any arguments.
		// To avoid this, we first remove the __complete command to get back to having no sub-commands.
		rootCmd := c.Root()
		if len(rootCmd.Commands()) == 1 {
			rootCmd.RemoveCommand(c)
		}

		finalCmd, finalArgs, err = rootCmd.Find(trimmedArgs)
	}
	if err != nil {
		// Unable to find the real command. E.g., <program> someInvalidCmd <TAB>
		return c, []string{}, ShellCompDirectiveDefault, fmt.Errorf("Unable to find a command for arguments: %v", trimmedArgs)
	}
	finalCmd.ctx = c.ctx

	// These flags are normally added when `execute()` is called on `finalCmd`,
	// however, when doing completion, we don't call `finalCmd.execute()`.
	// Let's add the --help and --version flag ourselves but only if the finalCmd
	// has not disabled flag parsing; if flag parsing is disabled, it is up to the
	// finalCmd itself to handle the completion of *all* flags.
	if !finalCmd.DisableFlagParsing {
		finalCmd.InitDefaultHelpFlag()
		finalCmd.InitDefaultVersionFlag()
	}

	// Check if we are doing flag value completion before parsing the flags.
	// This is important because if we are completing a flag value, we need to also
	// remove the flag name argument from the list of finalArgs or else the parsing
	// could fail due to an invalid value (incomplete) for the flag.
	flag, finalArgs, toComplete, flagErr := checkIfFlagCompletion(finalCmd, finalArgs, toComplete)

	// Check if interspersed is false or -- was set on a previous arg.
	// This works by counting the arguments. Normally -- is not counted as arg but
	// if -- was already set or interspersed is false and there is already one arg then
	// the extra added -- is counted as arg.
	flagCompletion := true
	_ = finalCmd.ParseFlags(append(finalArgs, "--"))
	newArgCount := finalCmd.Flags().NArg()

	// Parse the flags early so we can check if required flags are set
	if err = finalCmd.ParseFlags(finalArgs); err != nil {
		return finalCmd, []string{}, ShellCompDirectiveDefault, fmt.Errorf("Error while parsing flags from args %v: %s", finalArgs, err.Error())
	}

	realArgCount := finalCmd.Flags().NArg()
	if newArgCount > realArgCount {
		// don't do flag completion (see above)
		flagCompletion = false
	}
	// Error while attempting to parse flags
	if flagErr != nil {
		// If error type is flagCompError and we don't want flagCompletion we should ignore the error
		if _, ok := flagErr.(*flagCompError); !(ok && !flagCompletion) {
			return finalCmd, []string{}, ShellCompDirectiveDefault, flagErr
		}
	}

	// Look for the --help or --version flags.  If they are present,
	// there should be no further completions.
	if helpOrVersionFlagPresent(finalCmd) {
		return finalCmd, []string{}, ShellCompDirectiveNoFileComp, nil
	}

	// We only remove the flags from the arguments if DisableFlagParsing is not set.
	// This is important for commands which have requested to do their own flag completion.
	if !finalCmd.DisableFlagParsing {
		finalArgs = finalCmd.Flags().Args()
	}

	if flag != nil && flagCompletion {
		// Check if we are completing a flag value subject to annotations
		if validExts, present := flag.Annotations[BashCompFilenameExt]; present {
			if len(validExts) != 0 {
				// File completion filtered by extensions
				return finalCmd, validExts, ShellCompDirectiveFilterFileExt, nil
			}

			// The annotation requests simple file completion.  There is no reason to do
			// that since it is the default behavior anyway.  Let's ignore this annotation
			// in case the program also registered a completion function for this flag.
			// Even though it is a mistake on the program's side, let's be nice when we can.
		}

		if subDir, present := flag.Annotations[BashCompSubdirsInDir]; present {
			if len(subDir) == 1 {
				// Directory completion from within a directory
				return finalCmd, subDir, ShellCompDirectiveFilterDirs, nil
			}
			// Directory completion
			return finalCmd, []string{}, ShellCompDirectiveFilterDirs, nil
		}
	}

	var completions []string
	var directive ShellCompDirective

	// Enforce flag groups before doing flag completions
	finalCmd.enforceFlagGroupsForCompletion()

	// Note that we want to perform flagname completion even if finalCmd.DisableFlagParsing==true;
	// doing this allows for completion of persistent flag names even for commands that disable flag parsing.
	//
	// When doing completion of a flag name, as soon as an argument starts with
	// a '-' we know it is a flag.  We cannot use isFlagArg() here as it requires
	// the flag name to be complete
	if flag == nil && len(toComplete) > 0 && toComplete[0] == '-' && !strings.Contains(toComplete, "=") && flagCompletion {
		// First check for required flags
		completions = completeRequireFlags(finalCmd, toComplete)

		// If we have not found any required flags, only then can we show regular flags
		if len(completions) == 0 {
			doCompleteFlags := func(flag *pflag.Flag) {
				if !flag.Changed ||
					strings.Contains(flag.Value.Type(), "Slice") ||
					strings.Contains(flag.Value.Type(), "Array") {
					// If the flag is not already present, or if it can be specified multiple times (Array or Slice)
					// we suggest it as a completion
					completions = append(completions, getFlagNameCompletions(flag, toComplete)...)
				}
			}

			// We cannot use finalCmd.Flags() because we may not have called ParsedFlags() for commands
			// that have set DisableFlagParsing; it is ParseFlags() that merges the inherited and
			// non-inherited flags.
			finalCmd.InheritedFlags().VisitAll(func(flag *pflag.Flag) {
				doCompleteFlags(flag)
			})
			// Try to complete non-inherited flags even if DisableFlagParsing==true.
			// This allows programs to tell Cobra about flags for completion even
			// if the actual parsing of flags is not done by Cobra.
			// For instance, Helm uses this to provide flag name completion for
			// some of its plugins.
			finalCmd.NonInheritedFlags().VisitAll(func(flag *pflag.Flag) {
				doCompleteFlags(flag)
			})
		}

		directive = ShellCompDirectiveNoFileComp
		if len(completions) == 1 && strings.HasSuffix(completions[0], "=") {
			// If there is a single completion, the shell usually adds a space
			// after the completion.  We don't want that if the flag ends with an =
			directive = ShellCompDirectiveNoSpace
		}

		if !finalCmd.DisableFlagParsing {
			// If DisableFlagParsing==false, we have completed the flags as known by Cobra;
			// we can return what we found.
			// If DisableFlagParsing==true, Cobra may not be aware of all flags, so we
			// let the logic continue to see if ValidArgsFunction needs to be called.
			return finalCmd, completions, directive, nil
		}
	} else {
		directive = ShellCompDirectiveDefault
		if flag == nil {
			foundLocalNonPersistentFlag := false
			// If TraverseChildren is true on the root command we don't check for
			// local flags because we can use a local flag on a parent command
			if !finalCmd.Root().TraverseChildren {
				// Check if there are any local, non-persistent flags on the command-line
				localNonPersistentFlags := finalCmd.LocalNonPersistentFlags()
				finalCmd.NonInheritedFlags().VisitAll(func(flag *pflag.Flag) {
					if localNonPersistentFlags.Lookup(flag.Name) != nil && flag.Changed {
						foundLocalNonPersistentFlag = true
					}
				})
			}

			// Complete subcommand names, including the help command
			if len(finalArgs) == 0 && !foundLocalNonPersistentFlag {
				// We only complete sub-commands if:
				// - there are no arguments on the command-line and
				// - there are no local, non-persistent flags on the command-line or TraverseChildren is true
				for _, subCmd := range finalCmd.Commands() {
					if subCmd.IsAvailableCommand() || subCmd == finalCmd.helpCommand {
						if strings.HasPrefix(subCmd.Name(), toComplete) {
							completions = append(completions, fmt.Sprintf("%s\t%s", subCmd.Name(), subCmd.Short))
						}
						directive = ShellCompDirectiveNoFileComp
					}
				}
			}

			// Complete required flags even without the '-' prefix
			completions = append(completions, completeRequireFlags(finalCmd, toComplete)...)

			// Always complete ValidArgs, even if we are completing a subcommand name.
			// This is for commands that have both subcommands and ValidArgs.
			if len(finalCmd.ValidArgs) > 0 {
				if len(finalArgs) == 0 {
					// ValidArgs are only for the first argument
					for _, validArg := range finalCmd.ValidArgs {
						if strings.HasPrefix(validArg, toComplete) {
							completions = append(completions, validArg)
						}
					}
					directive = ShellCompDirectiveNoFileComp

					// If no completions were found within commands or ValidArgs,
					// see if there are any ArgAliases that should be completed.
					if len(completions) == 0 {
						for _, argAlias := range finalCmd.ArgAliases {
							if strings.HasPrefix(argAlias, toComplete) {
								completions = append(completions, argAlias)
							}
						}
					}
				}

				// If there are ValidArgs specified (even if they don't match), we stop completion.
				// Only one of ValidArgs or ValidArgsFunction can be used for a single command.
				return finalCmd, completions, directive, nil
			}

			// Let the logic continue so as to add any ValidArgsFunction completions,
			// even if we already found sub-commands.
			// This is for commands that have subcommands but also specify a ValidArgsFunction.
		}
	}

	// Find the completion function for the flag or command
	var completionFn func(cmd *Command, args []string, toComplete string) ([]string, ShellCompDirective)
	if flag != nil && flagCompletion {
		completionFn, _ = finalCmd.GetFlagCompletion(flag)
	} else {
		completionFn = finalCmd.ValidArgsFunction
	}
	if completionFn != nil {
		// Go custom completion defined for this flag or command.
		// Call the registered completion function to get the completions.
		var comps []string
		comps, directive = completionFn(finalCmd, finalArgs, toComplete)
		completions = append(completions, comps...)
	}

	return finalCmd, completions, directive, nil
}

func helpOrVersionFlagPresent(cmd *Command) bool {
	if versionFlag := cmd.Flags().Lookup("version"); versionFlag != nil &&
		len(versionFlag.Annotations[FlagSetByCobraAnnotation]) > 0 && versionFlag.Changed {
		return true
	}
	if helpFlag := cmd.Flags().Lookup("help"); helpFlag != nil &&
		len(helpFlag.Annotations[FlagSetByCobraAnnotation]) > 0 && helpFlag.Changed {
		return true
	}
	return false
}

func getFlagNameCompletions(flag *pflag.Flag, toComplete string) []string {
	if nonCompletableFlag(flag) {
		return []string{}
	}

	var completions []string
	flagName := "--" + flag.Name
	if strings.HasPrefix(flagName, toComplete) {
		// Flag without the =
		completions = append(completions, fmt.Sprintf("%s\t%s", flagName, flag.Usage))

		// Why suggest both long forms: --flag and --flag= ?
		// This forces the user to *always* have to type either an = or a space after the flag name.
		// Let's be nice and avoid making users have to do that.
		// Since boolean flags and shortname flags don't show the = form, let's go that route and never show it.
		// The = form will still work, we just won't suggest it.
		// This also makes the list of suggested flags shorter as we avoid all the = forms.
		//
		// if len(flag.NoOptDefVal) == 0 {
		// 	// Flag requires a value, so it can be suffixed with =
		// 	flagName += "="
		// 	completions = append(completions, fmt.Sprintf("%s\t%s", flagName, flag.Usage))
		// }
	}

	flagName = "-" + flag.Shorthand
	if len(flag.Shorthand) > 0 && strings.HasPrefix(flagName, toComplete) {
		completions = append(completions, fmt.Sprintf("%s\t%s", flagName, flag.Usage))
	}

	return completions
}

func completeRequireFlags(finalCmd *Command, toComplete string) []string {
	var completions []string

	doCompleteRequiredFlags := func(flag *pflag.Flag) {
		if _, present := flag.Annotations[BashCompOneRequiredFlag]; present {
			if !flag.Changed {
				// If the flag is not already present, we suggest it as a completion
				completions = append(completions, getFlagNameCompletions(flag, toComplete)...)
			}
		}
	}

	// We cannot use finalCmd.Flags() because we may not have called ParsedFlags() for commands
	// that have set DisableFlagParsing; it is ParseFlags() that merges the inherited and
	// non-inherited flags.
	finalCmd.InheritedFlags().VisitAll(func(flag *pflag.Flag) {
		doCompleteRequiredFlags(flag)
	})
	finalCmd.NonInheritedFlags().VisitAll(func(flag *pflag.Flag) {
		doCompleteRequiredFlags(flag)
	})

	return completions
}

func checkIfFlagCompletion(finalCmd *Command, args []string, lastArg string) (*pflag.Flag, []string, string, error) {
	if finalCmd.DisableFlagParsing {
		// We only do flag completion if we are allowed to parse flags
		// This is important for commands which have requested to do their own flag completion.
		return nil, args, lastArg, nil
	}

	var flagName string
	trimmedArgs := args
	flagWithEqual := false
	orgLastArg := lastArg

	// When doing completion of a flag name, as soon as an argument starts with
	// a '-' we know it is a flag.  We cannot use isFlagArg() here as that function
	// requires the flag name to be complete
	if len(lastArg) > 0 && lastArg[0] == '-' {
		if index := strings.Index(lastArg, "="); index >= 0 {
			// Flag with an =
			if strings.HasPrefix(lastArg[:index], "--") {
				// Flag has full name
				flagName = lastArg[2:index]
			} else {
				// Flag is shorthand
				// We have to get the last shorthand flag name
				// e.g. `-asd` => d to provide the correct completion
				// https://github.com/spf13/cobra/issues/1257
				flagName = lastArg[index-1 : index]
			}
			lastArg = lastArg[index+1:]
			flagWithEqual = true
		} else {
			// Normal flag completion
			return nil, args, lastArg, nil
		}
	}

	if len(flagName) == 0 {
		if len(args) > 0 {
			prevArg := args[len(args)-1]
			if isFlagArg(prevArg) {
				// Only consider the case where the flag does not contain an =.
				// If the flag contains an = it means it has already been fully processed,
				// so we don't need to deal with it here.
				if index := strings.Index(prevArg, "="); index < 0 {
					if strings.HasPrefix(prevArg, "--") {
						// Flag has full name
						flagName = prevArg[2:]
					} else {
						// Flag is shorthand
						// We have to get the last shorthand flag name
						// e.g. `-asd` => d to provide the correct completion
						// https://github.com/spf13/cobra/issues/1257
						flagName = prevArg[len(prevArg)-1:]
					}
					// Remove the uncompleted flag or else there could be an error created
					// for an invalid value for that flag
					trimmedArgs = args[:len(args)-1]
				}
			}
		}
	}

	if len(flagName) == 0 {
		// Not doing flag completion
		return nil, trimmedArgs, lastArg, nil
	}

	flag := findFlag(finalCmd, flagName)
	if flag == nil {
		// Flag not supported by this command, the interspersed option might be set so return the original args
		return nil, args, orgLastArg, &flagCompError{subCommand: finalCmd.Name(), flagName: flagName}
	}

	if !flagWithEqual {
		if len(flag.NoOptDefVal) != 0 {
			// We had assumed dealing with a two-word flag but the flag is a boolean flag.
			// In that case, there is no value following it, so we are not really doing flag completion.
			// Reset everything to do noun completion.
			trimmedArgs = args
			flag = nil
		}
	}

	return flag, trimmedArgs, lastArg, nil
}

// InitDefaultCompletionCmd adds a default 'completion' command to c.
// This function will do nothing if any of the following is true:
// 1- the feature has been explicitly disabled by the program,
// 2- c has no subcommands (to avoid creating one),
// 3- c already has a 'completion' command provided by the program.
func (c *Command) InitDefaultCompletionCmd() {
	if c.CompletionOptions.DisableDefaultCmd || !c.HasSubCommands() {
		return
	}

	for _, cmd := range c.commands {
		if cmd.Name() == compCmdName || cmd.HasAlias(compCmdName) {
			// A completion command is already available
			return
		}
	}

	haveNoDescFlag := !c.CompletionOptions.DisableNoDescFlag && !c.CompletionOptions.DisableDescriptions

	completionCmd := &Command{
		Use:   compCmdName,
		Short: "Generate the autocompletion script for the specified shell",
		Long: fmt.Sprintf(`Generate the autocompletion script for %[1]s for the specified shell.
See each sub-command's help for details on how to use the generated script.
`, c.Root().Name()),
		Args:              NoArgs,
		ValidArgsFunction: NoFileCompletions,
		Hidden:            c.CompletionOptions.HiddenDefaultCmd,
		GroupID:           c.completionCommandGroupID,
	}
	c.AddCommand(completionCmd)

	out := c.OutOrStdout()
	noDesc := c.CompletionOptions.DisableDescriptions
	shortDesc := "Generate the autocompletion script for %s"
	bash := &Command{
		Use:   "bash",
		Short: fmt.Sprintf(shortDesc, "bash"),
		Long: fmt.Sprintf(`Generate the autocompletion script for the bash shell.

This script depends on the 'bash-completion' package.
If it is not installed already, you can install it via your OS's package manager.

To load completions in your current shell session:

	source <(%[1]s completion bash)

To load completions for every new session, execute once:

#### Linux:

	%[1]s completion bash > /etc/bash_completion.d/%[1]s

#### macOS:

	%[1]s completion bash > $(brew --prefix)/etc/bash_completion.d/%[1]s

You will need to start a new shell for this setup to take effect.
`, c.Root().Name()),
		Args:                  NoArgs,
		DisableFlagsInUseLine: true,
		ValidArgsFunction:     NoFileCompletions,
		RunE: func(cmd *Command, args []string) error {
			return cmd.Root().GenBashCompletionV2(out, !noDesc)
		},
	}
	if haveNoDescFlag {
		bash.Flags().BoolVar(&noDesc, compCmdNoDescFlagName, compCmdNoDescFlagDefault, compCmdNoDescFlagDesc)
	}

	zsh := &Command{
		Use:   "zsh",
		Short: fmt.Sprintf(shortDesc, "zsh"),
		Long: fmt.Sprintf(`Generate the autocompletion script for the zsh shell.

If shell completion is not already enabled in your environment you will need
to enable it.  You can execute the following once:

	echo "autoload -U compinit; compinit" >> ~/.zshrc

To load completions in your current shell session:

	source <(%[1]s completion zsh)

To load completions for every new session, execute once:

#### Linux:

	%[1]s completion zsh > "${fpath[1]}/_%[1]s"

#### macOS:

	%[1]s completion zsh > $(brew --prefix)/share/zsh/site-functions/_%[1]s

You will need to start a new shell for this setup to take effect.
`, c.Root().Name()),
		Args:              NoArgs,
		ValidArgsFunction: NoFileCompletions,
		RunE: func(cmd *Command, args []string) error {
			if noDesc {
				return cmd.Root().GenZshCompletionNoDesc(out)
			}
			return cmd.Root().GenZshCompletion(out)
		},
	}
	if haveNoDescFlag {
		zsh.Flags().BoolVar(&noDesc, compCmdNoDescFlagName, compCmdNoDescFlagDefault, compCmdNoDescFlagDesc)
	}

	fish := &Command{
		Use:   "fish",
		Short: fmt.Sprintf(shortDesc, "fish"),
		Long: fmt.Sprintf(`Generate the autocompletion script for the fish shell.

To load completions in your current shell session:

	%[1]s completion fish | source

To load completions for every new session, execute once:

	%[1]s completion fish > ~/.config/fish/completions/%[1]s.fish

You will need to start a new shell for this setup to take effect.
`, c.Root().Name()),
		Args:              NoArgs,
		ValidArgsFunction: NoFileCompletions,
		RunE: func(cmd *Command, args []string) error {
			return cmd.Root().GenFishCompletion(out, !noDesc)
		},
	}
	if haveNoDescFlag {
		fish.Flags().BoolVar(&noDesc, compCmdNoDescFlagName, compCmdNoDescFlagDefault, compCmdNoDescFlagDesc)
	}

	powershell := &Command{
		Use:   "powershell",
		Short: fmt.Sprintf(shortDesc, "powershell"),
		Long: fmt.Sprintf(`Generate the autocompletion script for powershell.

To load completions in your current shell session:

	%[1]s completion powershell | Out-String | Invoke-Expression

To load completions for every new session, add the output of the above command
to your powershell profile.
`, c.Root().Name()),
		Args:              NoArgs,
		ValidArgsFunction: NoFileCompletions,
		RunE: func(cmd *Command, args []string) error {
			if noDesc {
				return cmd.Root().GenPowerShellCompletion(out)
			}
			return cmd.Root().GenPowerShellCompletionWithDesc(out)
		},
	}
	if haveNoDescFlag {
		powershell.Flags().BoolVar(&noDesc, compCmdNoDescFlagName, compCmdNoDescFlagDefault, compCmdNoDescFlagDesc)
	}

	completionCmd.AddCommand(bash, zsh, fish, powershell)
}

func findFlag(cmd *Command, name string) *pflag.Flag {
	flagSet := cmd.Flags()
	if len(name) == 1 {
		// First convert the short flag into a long flag
		// as the cmd.Flag() search only accepts long flags
		if short := flagSet.ShorthandLookup(name); short != nil {
			name = short.Name
		} else {
			set := cmd.InheritedFlags()
			if short = set.ShorthandLookup(name); short != nil {
				name = short.Name
			} else {
				return nil
			}
		}
	}
	return cmd.Flag(name)
}

// CompDebug prints the specified string to the same file as where the
// completion script prints its logs.
// Note that completion printouts should never be on stdout as they would
// be wrongly interpreted as actual completion choices by the completion script.
func CompDebug(msg string, printToStdErr bool) {
	msg = fmt.Sprintf("[Debug] %s", msg)

	// Such logs are only printed when the user has set the environment
	// variable BASH_COMP_DEBUG_FILE to the path of some file to be used.
	if path := os.Getenv("BASH_COMP_DEBUG_FILE"); path != "" {
		f, err := os.OpenFile(path,
			os.O_APPEND|os.O_CREATE|os.O_WRONLY, 0o644)
		if err == nil {
			defer f.Close()
			WriteStringAndCheck(f, msg)
		}
	}

	if printToStdErr {
		// Must print to stderr for this not to be read by the completion script.
		fmt.Fprint(os.Stderr, msg)
	}
}

// CompDebugln prints the specified string with a newline at the end
// to the same file as where the completion script prints its logs.
// Such logs are only printed when the user has set the environment
// variable BASH_COMP_DEBUG_FILE to the path of some file to be used.
func CompDebugln(msg string, printToStdErr bool) {
	CompDebug(fmt.Sprintf("%s\n", msg), printToStdErr)
}

// CompError prints the specified completion message to stderr.
func CompError(msg string) {
	msg = fmt.Sprintf("[Error] %s", msg)
	CompDebug(msg, true)
}

// CompErrorln prints the specified completion message to stderr with a newline at the end.
func CompErrorln(msg string) {
	CompError(fmt.Sprintf("%s\n", msg))
}<|MERGE_RESOLUTION|>--- conflicted
+++ resolved
@@ -143,9 +143,8 @@
 	return nil
 }
 
-<<<<<<< HEAD
 // GetFlagCompletion returns the completion function for the given flag, if available.
-func (c *Command) GetFlagCompletion(flag *pflag.Flag) (func(cmd *Command, args []string, toComplete string) ([]string, ShellCompDirective), bool) {
+func (c *Command) GetFlagCompletionFunc(flag *pflag.Flag) (func(cmd *Command, args []string, toComplete string) ([]string, ShellCompDirective), bool) {
 	c.initializeCompletionStorage()
 
 	c.flagCompletionMutex.RLock()
@@ -162,31 +161,19 @@
 	if !c.HasParent() {
 		return nil, false
 	}
-=======
-// GetFlagCompletionFunc returns the completion function for the given flag of the command, if available.
-func (c *Command) GetFlagCompletionFunc(flagName string) (func(*Command, []string, string) ([]string, ShellCompDirective), bool) {
-	flag := c.Flag(flagName)
-	if flag == nil {
-		return nil, false
-	}
-
-	flagCompletionMutex.RLock()
-	defer flagCompletionMutex.RUnlock()
->>>>>>> a0a6ae02
 
 	// Or walk up the command tree.
-	return c.Parent().GetFlagCompletion(flag)
-}
-
-<<<<<<< HEAD
+	return c.Parent().GetFlagCompletionFunc(flag)
+}
+
 // GetFlagCompletionByName returns the completion function for the given flag in the command by name, if available.
-func (c *Command) GetFlagCompletionByName(flagName string) (func(cmd *Command, args []string, toComplete string) ([]string, ShellCompDirective), bool) {
+func (c *Command) GetFlagCompletionFuncByName(flagName string) (func(cmd *Command, args []string, toComplete string) ([]string, ShellCompDirective), bool) {
 	flag := c.Flags().Lookup(flagName)
 	if flag == nil {
 		return nil, false
 	}
 
-	return c.GetFlagCompletion(flag)
+	return c.GetFlagCompletionFunc(flag)
 }
 
 // initializeCompletionStorage is (and should be) called in all
@@ -201,8 +188,6 @@
 	}
 }
 
-=======
->>>>>>> a0a6ae02
 // Returns a string listing the different directive enabled in the specified parameter
 func (d ShellCompDirective) string() string {
 	var directives []string
@@ -546,7 +531,7 @@
 	// Find the completion function for the flag or command
 	var completionFn func(cmd *Command, args []string, toComplete string) ([]string, ShellCompDirective)
 	if flag != nil && flagCompletion {
-		completionFn, _ = finalCmd.GetFlagCompletion(flag)
+		completionFn, _ = finalCmd.GetFlagCompletionFunc(flag)
 	} else {
 		completionFn = finalCmd.ValidArgsFunction
 	}
