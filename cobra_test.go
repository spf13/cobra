package cobra

import (
	"bytes"
	"fmt"
	"os"
	"reflect"
	"runtime"
	"strings"
	"testing"
	"text/template"

	"github.com/spf13/pflag"
)

var _ = fmt.Println
var _ = os.Stderr

var tp, te, tt, t1, tr []string
var rootPersPre, echoPre, echoPersPre, timesPersPre []string
var flagb1, flagb2, flagb3, flagbr, flagbp bool
var flags1, flags2a, flags2b, flags3, outs string
var flagi1, flagi2, flagi3, flagi4, flagir int
var globalFlag1 bool
var flagEcho, rootcalled bool
var versionUsed int

const strtwoParentHelp = "help message for parent flag strtwo"
const strtwoChildHelp = "help message for child flag strtwo"
const nonExistentCommand = "non_existent_command"

var cmdHidden = &Command{
	Use:   "hide [secret string to print]",
	Short: "Print anything to screen (if command is known)",
	Long:  `an absolutely utterly useless command for testing.`,
	Run: func(cmd *Command, args []string) {
		outs = "hidden"
	},
	Hidden: true,
}

var cmdPrint = &Command{
	Use:   "print [string to print]",
	Short: "Print anything to the screen",
	Long:  `an absolutely utterly useless command for testing.`,
	Run: func(cmd *Command, args []string) {
		tp = args
	},
}

var cmdEcho = &Command{
	Use:     "echo [string to echo]",
	Aliases: []string{"say"},
	Short:   "Echo anything to the screen",
	Long:    `an utterly useless command for testing.`,
	Example: "Just run cobra-test echo",
	PersistentPreRun: func(cmd *Command, args []string) {
		echoPersPre = args
	},
	PreRun: func(cmd *Command, args []string) {
		echoPre = args
	},
	Run: func(cmd *Command, args []string) {
		te = args
	},
}

var cmdEchoSub = &Command{
	Use:   "echosub [string to print]",
	Short: "second sub command for echo",
	Long:  `an absolutely utterly useless command for testing gendocs!.`,
	Run: func(cmd *Command, args []string) {
	},
}

var cmdDeprecated = &Command{
	Use:        "deprecated [can't do anything here]",
	Short:      "A command which is deprecated",
	Long:       `an absolutely utterly useless command for testing deprecation!.`,
	Deprecated: "Please use echo instead",
	Run: func(cmd *Command, args []string) {
	},
}

var cmdTimes = &Command{
	Use:        "times [# times] [string to echo]",
	SuggestFor: []string{"counts"},
	Short:      "Echo anything to the screen more times",
	Long:       `a slightly useless command for testing.`,
	PersistentPreRun: func(cmd *Command, args []string) {
		timesPersPre = args
	},
	Run: func(cmd *Command, args []string) {
		tt = args
	},
}

var cmdRootNoRun = &Command{
	Use:   "cobra-test",
	Short: "The root can run its own function",
	Long:  "The root description for help",
	PersistentPreRun: func(cmd *Command, args []string) {
		rootPersPre = args
	},
}

var cmdRootSameName = &Command{
	Use:   "print",
	Short: "Root with the same name as a subcommand",
	Long:  "The root description for help",
}

var cmdRootWithRun = &Command{
	Use:   "cobra-test",
	Short: "The root can run its own function",
	Long:  "The root description for help",
	Run: func(cmd *Command, args []string) {
		tr = args
		rootcalled = true
	},
}

var cmdSubNoRun = &Command{
	Use:   "subnorun",
	Short: "A subcommand without a Run function",
	Long:  "A long output about a subcommand without a Run function",
}

var cmdCustomFlags = &Command{
	Use:   "customflags [flags] -- REMOTE_COMMAND",
	Short: "A command that expects flags in a custom location",
	Long:  "A long output about a command that expects flags in a custom location",
	Run: func(cmd *Command, args []string) {
	},
}

var cmdVersion1 = &Command{
	Use:   "version",
	Short: "Print the version number",
	Long:  `First version of the version command`,
	Run: func(cmd *Command, args []string) {
		versionUsed = 1
	},
}

var cmdVersion2 = &Command{
	Use:   "version",
	Short: "Print the version number",
	Long:  `Second version of the version command`,
	Run: func(cmd *Command, args []string) {
		versionUsed = 2
	},
}

var cmdColon = &Command{
	Use: "cmd:colon",
	Run: func(cmd *Command, args []string) {
	},
}

func flagInit() {
	cmdEcho.ResetFlags()
	cmdPrint.ResetFlags()
	cmdTimes.ResetFlags()
	cmdRootNoRun.ResetFlags()
	cmdRootSameName.ResetFlags()
	cmdRootWithRun.ResetFlags()
	cmdSubNoRun.ResetFlags()
	cmdCustomFlags.ResetFlags()
	cmdRootNoRun.PersistentFlags().StringVarP(&flags2a, "strtwo", "t", "two", strtwoParentHelp)
	cmdEcho.Flags().IntVarP(&flagi1, "intone", "i", 123, "help message for flag intone")
	cmdTimes.Flags().IntVarP(&flagi2, "inttwo", "j", 234, "help message for flag inttwo")
	cmdPrint.Flags().IntVarP(&flagi3, "intthree", "i", 345, "help message for flag intthree")
	cmdCustomFlags.Flags().IntVar(&flagi4, "intfour", 456, "help message for flag intfour")
	cmdEcho.PersistentFlags().StringVarP(&flags1, "strone", "s", "one", "help message for flag strone")
	cmdEcho.PersistentFlags().BoolVarP(&flagbp, "persistentbool", "p", false, "help message for flag persistentbool")
	cmdTimes.PersistentFlags().StringVarP(&flags2b, "strtwo", "t", "2", strtwoChildHelp)
	cmdPrint.PersistentFlags().StringVarP(&flags3, "strthree", "s", "three", "help message for flag strthree")
	cmdEcho.Flags().BoolVarP(&flagb1, "boolone", "b", true, "help message for flag boolone")
	cmdTimes.Flags().BoolVarP(&flagb2, "booltwo", "c", false, "help message for flag booltwo")
	cmdPrint.Flags().BoolVarP(&flagb3, "boolthree", "b", true, "help message for flag boolthree")
	cmdVersion1.ResetFlags()
	cmdVersion2.ResetFlags()
}

func commandInit() {
	cmdEcho.ResetCommands()
	cmdPrint.ResetCommands()
	cmdTimes.ResetCommands()
	cmdRootNoRun.ResetCommands()
	cmdRootSameName.ResetCommands()
	cmdRootWithRun.ResetCommands()
	cmdSubNoRun.ResetCommands()
	cmdCustomFlags.ResetCommands()
}

func initialize() *Command {
	tt, tp, te = nil, nil, nil
	rootPersPre, echoPre, echoPersPre, timesPersPre = nil, nil, nil, nil

	var c = cmdRootNoRun
	flagInit()
	commandInit()
	return c
}

func initializeWithSameName() *Command {
	tt, tp, te = nil, nil, nil
	rootPersPre, echoPre, echoPersPre, timesPersPre = nil, nil, nil, nil
	var c = cmdRootSameName
	flagInit()
	commandInit()
	return c
}

func initializeWithRootCmdWithRun() *Command {
	cmdRootWithRun.ResetCommands()
	tt, tp, te, tr, rootcalled = nil, nil, nil, nil, false
	flagInit()
	cmdRootWithRun.Flags().BoolVarP(&flagbr, "boolroot", "b", false, "help message for flag boolroot")
	cmdRootWithRun.Flags().IntVarP(&flagir, "introot", "i", 321, "help message for flag introot")
	commandInit()
	return cmdRootWithRun
}

type resulter struct {
	Error   error
	Output  string
	Command *Command
}

func fullSetupTest(input string) resulter {
	c := initializeWithRootCmdWithRun()

	return fullTester(c, input)
}

func noRRSetupTestSilenced(input string) resulter {
	c := initialize()

	silenceErrors := c.SilenceErrors
	silenceUsage := c.SilenceUsage

	c.SilenceErrors = true
	c.SilenceUsage = true

	res := fullTester(c, input)

	// Restore previous values of silencing errors and usage.
	// This is a workaround for these values not being reset properly between tests.
	c.SilenceErrors = silenceErrors
	c.SilenceUsage = silenceUsage

	return res
}

func noRRSetupTest(input string) resulter {
	c := initialize()

	return fullTester(c, input)
}

func rootOnlySetupTest(input string) resulter {
	c := initializeWithRootCmdWithRun()

	return simpleTester(c, input)
}

func simpleTester(c *Command, input string) resulter {
	buf := new(bytes.Buffer)
	// Testing flag with invalid input
	c.SetOutput(buf)
	c.SetArgs(strings.Split(input, " "))

	err := c.Execute()
	output := buf.String()

	return resulter{err, output, c}
}

func simpleTesterC(c *Command, input string) resulter {
	buf := new(bytes.Buffer)
	// Testing flag with invalid input
	c.SetOutput(buf)
	c.SetArgs(strings.Split(input, " "))

	cmd, err := c.ExecuteC()
	output := buf.String()

	return resulter{err, output, cmd}
}

func fullTester(c *Command, input string) resulter {
	buf := new(bytes.Buffer)
	// Testing flag with invalid input
	c.SetOutput(buf)
	cmdEcho.AddCommand(cmdTimes)
	c.AddCommand(cmdPrint, cmdEcho, cmdSubNoRun, cmdCustomFlags, cmdDeprecated)
	c.SetArgs(strings.Split(input, " "))

	err := c.Execute()
	output := buf.String()

	return resulter{err, output, c}
}

func logErr(t *testing.T, found, expected string) {
	out := new(bytes.Buffer)

	_, _, line, ok := runtime.Caller(2)
	if ok {
		fmt.Fprintf(out, "Line: %d ", line)
	}
	fmt.Fprintf(out, "Unexpected response.\nExpecting to contain: \n %q\nGot:\n %q\n", expected, found)
	t.Errorf(out.String())
}

func checkStringContains(t *testing.T, found, expected string) {
	if !strings.Contains(found, expected) {
		logErr(t, found, expected)
	}
}

func checkResultContains(t *testing.T, x resulter, check string) {
	checkStringContains(t, x.Output, check)
}

func checkStringOmits(t *testing.T, found, expected string) {
	if strings.Contains(found, expected) {
		logErr(t, found, expected)
	}
}

func checkResultOmits(t *testing.T, x resulter, check string) {
	checkStringOmits(t, x.Output, check)
}

func checkOutputContains(t *testing.T, c *Command, check string) {
	buf := new(bytes.Buffer)
	c.SetOutput(buf)
	c.Execute()

	if !strings.Contains(buf.String(), check) {
		logErr(t, buf.String(), check)
	}
}

func TestSingleCommand(t *testing.T) {
	noRRSetupTest("print one two")

	if te != nil || tt != nil {
		t.Error("Wrong command called")
	}
	if tp == nil {
		t.Error("Wrong command called")
	}
	if strings.Join(tp, " ") != "one two" {
		t.Error("Command didn't parse correctly")
	}
}

func TestChildCommand(t *testing.T) {
	noRRSetupTest("echo times one two")

	if te != nil || tp != nil {
		t.Error("Wrong command called")
	}
	if tt == nil {
		t.Error("Wrong command called")
	}
	if strings.Join(tt, " ") != "one two" {
		t.Error("Command didn't parse correctly")
	}
}

func TestCommandAlias(t *testing.T) {
	noRRSetupTest("say times one two")

	if te != nil || tp != nil {
		t.Error("Wrong command called")
	}
	if tt == nil {
		t.Error("Wrong command called")
	}
	if strings.Join(tt, " ") != "one two" {
		t.Error("Command didn't parse correctly")
	}
}

func TestPrefixMatching(t *testing.T) {
	EnablePrefixMatching = true
	noRRSetupTest("ech times one two")

	if te != nil || tp != nil {
		t.Error("Wrong command called")
	}
	if tt == nil {
		t.Error("Wrong command called")
	}
	if strings.Join(tt, " ") != "one two" {
		t.Error("Command didn't parse correctly")
	}

	EnablePrefixMatching = false
}

func TestNoPrefixMatching(t *testing.T) {
	EnablePrefixMatching = false

	noRRSetupTest("ech times one two")

	if !(tt == nil && te == nil && tp == nil) {
		t.Error("Wrong command called")
	}
}

func TestAliasPrefixMatching(t *testing.T) {
	EnablePrefixMatching = true
	noRRSetupTest("sa times one two")

	if te != nil || tp != nil {
		t.Error("Wrong command called")
	}
	if tt == nil {
		t.Error("Wrong command called")
	}
	if strings.Join(tt, " ") != "one two" {
		t.Error("Command didn't parse correctly")
	}
	EnablePrefixMatching = false
}

func TestChildSameName(t *testing.T) {
	c := initializeWithSameName()
	c.AddCommand(cmdPrint, cmdEcho)
	c.SetArgs(strings.Split("print one two", " "))
	c.Execute()

	if te != nil || tt != nil {
		t.Error("Wrong command called")
	}
	if tp == nil {
		t.Error("Wrong command called")
	}
	if strings.Join(tp, " ") != "one two" {
		t.Error("Command didn't parse correctly")
	}
}

func TestGrandChildSameName(t *testing.T) {
	c := initializeWithSameName()
	cmdTimes.AddCommand(cmdPrint)
	c.AddCommand(cmdTimes)
	c.SetArgs(strings.Split("times print one two", " "))
	c.Execute()

	if te != nil || tt != nil {
		t.Error("Wrong command called")
	}
	if tp == nil {
		t.Error("Wrong command called")
	}
	if strings.Join(tp, " ") != "one two" {
		t.Error("Command didn't parse correctly")
	}
}

func TestUsage(t *testing.T) {
	x := fullSetupTest("help")
	checkResultContains(t, x, cmdRootWithRun.Use+" [flags]")
	x = fullSetupTest("help customflags")
	checkResultContains(t, x, cmdCustomFlags.Use)
	checkResultOmits(t, x, cmdCustomFlags.Use+" [flags]")
}

func TestFlagLong(t *testing.T) {
	noRRSetupTest("echo --intone=13 something -- here")

	if cmdEcho.ArgsLenAtDash() != 1 {
		t.Errorf("expected argsLenAtDash: %d but got %d", 1, cmdRootNoRun.ArgsLenAtDash())
	}
	if strings.Join(te, " ") != "something here" {
		t.Errorf("flags didn't leave proper args remaining..%s given", te)
	}
	if flagi1 != 13 {
		t.Errorf("int flag didn't get correct value, had %d", flagi1)
	}
	if flagi2 != 234 {
		t.Errorf("default flag value changed, 234 expected, %d given", flagi2)
	}
}

func TestFlagShort(t *testing.T) {
	noRRSetupTest("echo -i13 -- something here")

	if cmdEcho.ArgsLenAtDash() != 0 {
		t.Errorf("expected argsLenAtDash: %d but got %d", 0, cmdRootNoRun.ArgsLenAtDash())
	}
	if strings.Join(te, " ") != "something here" {
		t.Errorf("flags didn't leave proper args remaining..%s given", te)
	}
	if flagi1 != 13 {
		t.Errorf("int flag didn't get correct value, had %d", flagi1)
	}
	if flagi2 != 234 {
		t.Errorf("default flag value changed, 234 expected, %d given", flagi2)
	}

	noRRSetupTest("echo -i 13 something here")

	if strings.Join(te, " ") != "something here" {
		t.Errorf("flags didn't leave proper args remaining..%s given", te)
	}
	if flagi1 != 13 {
		t.Errorf("int flag didn't get correct value, had %d", flagi1)
	}
	if flagi2 != 234 {
		t.Errorf("default flag value changed, 234 expected, %d given", flagi2)
	}

	noRRSetupTest("print -i99 one two")

	if strings.Join(tp, " ") != "one two" {
		t.Errorf("flags didn't leave proper args remaining..%s given", tp)
	}
	if flagi3 != 99 {
		t.Errorf("int flag didn't get correct value, had %d", flagi3)
	}
	if flagi1 != 123 {
		t.Errorf("default flag value changed on different command with same shortname, 234 expected, %d given", flagi2)
	}
}

func TestChildCommandFlags(t *testing.T) {
	noRRSetupTest("echo times -j 99 one two")

	if strings.Join(tt, " ") != "one two" {
		t.Errorf("flags didn't leave proper args remaining..%s given", tt)
	}

	// Testing with flag that shouldn't be persistent
	r := noRRSetupTest("echo times -j 99 -i77 one two")

	if r.Error == nil {
		t.Errorf("invalid flag should generate error")
	}

	if !strings.Contains(r.Error.Error(), "unknown shorthand") {
		t.Errorf("Wrong error message displayed, \n %s", r.Error)
	}

	if flagi2 != 99 {
		t.Errorf("flag value should be 99, %d given", flagi2)
	}

	if flagi1 != 123 {
		t.Errorf("unset flag should have default value, expecting 123, given %d", flagi1)
	}

	// Testing with flag only existing on child
	r = noRRSetupTest("echo -j 99 -i77 one two")

	if r.Error == nil {
		t.Errorf("invalid flag should generate error")
	}
	if !strings.Contains(r.Error.Error(), "unknown shorthand flag") {
		t.Errorf("Wrong error message displayed, \n %s", r.Error)
	}

	// Testing with persistent flag overwritten by child
	noRRSetupTest("echo times --strtwo=child one two")

	if flags2b != "child" {
		t.Errorf("flag value should be child, %s given", flags2b)
	}

	if flags2a != "two" {
		t.Errorf("unset flag should have default value, expecting two, given %s", flags2a)
	}

	// Testing flag with invalid input
	r = noRRSetupTest("echo -i10E")

	if r.Error == nil {
		t.Errorf("invalid input should generate error")
	}
	if !strings.Contains(r.Error.Error(), "invalid argument \"10E\" for i10E") {
		t.Errorf("Wrong error message displayed, \n %s", r.Error)
	}
}

func TestTrailingCommandFlags(t *testing.T) {
	x := fullSetupTest("echo two -x")

	if x.Error == nil {
		t.Errorf("invalid flag should generate error")
	}
}

func TestInvalidSubcommandFlags(t *testing.T) {
	cmd := initializeWithRootCmdWithRun()
	cmd.AddCommand(cmdTimes)

	result := simpleTester(cmd, "times --inttwo=2 --badflag=bar")
	// given that we are not checking here result.Error we check for
	// stock usage message
	checkResultContains(t, result, "cobra-test times [# times]")
	if strings.Contains(result.Error.Error(), "unknown flag: --inttwo") {
		t.Errorf("invalid --badflag flag shouldn't fail on 'unknown' --inttwo flag")
	}

}

func TestSubcommandExecuteC(t *testing.T) {
	cmd := initializeWithRootCmdWithRun()
	double := &Command{
		Use: "double message",
		Run: func(c *Command, args []string) {
			msg := strings.Join(args, " ")
			c.Println(msg, msg)
		},
	}

	echo := &Command{
		Use: "echo message",
		Run: func(c *Command, args []string) {
			msg := strings.Join(args, " ")
			c.Println(msg, msg)
		},
	}

	cmd.AddCommand(double, echo)

	result := simpleTesterC(cmd, "double hello world")
	checkResultContains(t, result, "hello world hello world")

	if result.Command.Name() != "double" {
		t.Errorf("invalid cmd returned from ExecuteC: should be 'double' but got %s", result.Command.Name())
	}

	result = simpleTesterC(cmd, "echo msg to be echoed")
	checkResultContains(t, result, "msg to be echoed")

	if result.Command.Name() != "echo" {
		t.Errorf("invalid cmd returned from ExecuteC: should be 'echo' but got %s", result.Command.Name())
	}
}

func TestSubcommandArgEvaluation(t *testing.T) {
	cmd := initializeWithRootCmdWithRun()

	first := &Command{
		Use: "first",
		Run: func(cmd *Command, args []string) {
		},
	}
	cmd.AddCommand(first)

	second := &Command{
		Use: "second",
		Run: func(cmd *Command, args []string) {
			fmt.Fprintf(cmd.OutOrStdout(), "%v", args)
		},
	}
	first.AddCommand(second)

	result := simpleTester(cmd, "first second first third")

	expectedOutput := fmt.Sprintf("%v", []string{"first third"})
	if result.Output != expectedOutput {
		t.Errorf("exptected %v, got %v", expectedOutput, result.Output)
	}
}

func TestPersistentFlags(t *testing.T) {
	fullSetupTest("echo -s something -p more here")

	// persistentFlag should act like normal flag on its own command
	if strings.Join(te, " ") != "more here" {
		t.Errorf("flags didn't leave proper args remaining..%s given", te)
	}
	if flags1 != "something" {
		t.Errorf("string flag didn't get correct value, had %v", flags1)
	}
	if !flagbp {
		t.Errorf("persistent bool flag not parsed correctly. Expected true, had %v", flagbp)
	}

	// persistentFlag should act like normal flag on its own command
	fullSetupTest("echo times -s again -c -p test here")

	if strings.Join(tt, " ") != "test here" {
		t.Errorf("flags didn't leave proper args remaining..%s given", tt)
	}

	if flags1 != "again" {
		t.Errorf("string flag didn't get correct value, had %v", flags1)
	}

	if !flagb2 {
		t.Errorf("local flag not parsed correctly. Expected true, had %v", flagb2)
	}
	if !flagbp {
		t.Errorf("persistent bool flag not parsed correctly. Expected true, had %v", flagbp)
	}
}

func TestHelpCommand(t *testing.T) {
	x := fullSetupTest("help")
	checkResultContains(t, x, cmdRootWithRun.Long)

	x = fullSetupTest("help echo")
	checkResultContains(t, x, cmdEcho.Long)

	x = fullSetupTest("help echo times")
	checkResultContains(t, x, cmdTimes.Long)
}

func TestChildCommandHelp(t *testing.T) {
	c := noRRSetupTest("print --help")
	checkResultContains(t, c, strtwoParentHelp)
	r := noRRSetupTest("echo times --help")
	checkResultContains(t, r, strtwoChildHelp)
}

func TestNonRunChildHelp(t *testing.T) {
	x := noRRSetupTest("subnorun")
	checkResultContains(t, x, cmdSubNoRun.Long)
}

func TestRunnableRootCommand(t *testing.T) {
	x := fullSetupTest("")

	if rootcalled != true {
		t.Errorf("Root Function was not called\n out:%v", x.Error)
	}
}

func TestVisitParents(t *testing.T) {
	c := &Command{Use: "app"}
	sub := &Command{Use: "sub"}
	dsub := &Command{Use: "dsub"}
	sub.AddCommand(dsub)
	c.AddCommand(sub)
	total := 0
	add := func(x *Command) {
		total++
	}
	sub.VisitParents(add)
	if total != 1 {
		t.Errorf("Should have visited 1 parent but visited %d", total)
	}

	total = 0
	dsub.VisitParents(add)
	if total != 2 {
		t.Errorf("Should have visited 2 parent but visited %d", total)
	}

	total = 0
	c.VisitParents(add)
	if total != 0 {
		t.Errorf("Should have not visited any parent but visited %d", total)
	}
}

func TestRunnableRootCommandNilInput(t *testing.T) {
	var emptyArg []string
	c := initializeWithRootCmdWithRun()

	buf := new(bytes.Buffer)
	// Testing flag with invalid input
	c.SetOutput(buf)
	cmdEcho.AddCommand(cmdTimes)
	c.AddCommand(cmdPrint, cmdEcho)
	c.SetArgs(emptyArg)

	err := c.Execute()
	if err != nil {
		t.Errorf("Execute() failed with %v", err)
	}

	if rootcalled != true {
		t.Errorf("Root Function was not called")
	}
}

func TestRunnableRootCommandEmptyInput(t *testing.T) {
	args := make([]string, 3)
	args[0] = ""
	args[1] = "--introot=12"
	args[2] = ""
	c := initializeWithRootCmdWithRun()

	buf := new(bytes.Buffer)
	// Testing flag with invalid input
	c.SetOutput(buf)
	cmdEcho.AddCommand(cmdTimes)
	c.AddCommand(cmdPrint, cmdEcho)
	c.SetArgs(args)

	c.Execute()

	if rootcalled != true {
		t.Errorf("Root Function was not called.\n\nOutput was:\n\n%s\n", buf)
	}
}

func TestInvalidSubcommandWhenArgsAllowed(t *testing.T) {
	fullSetupTest("echo invalid-sub")

	if te[0] != "invalid-sub" {
		t.Errorf("Subcommand didn't work...")
	}
}

func TestRootFlags(t *testing.T) {
	fullSetupTest("-i 17 -b")

	if flagbr != true {
		t.Errorf("flag value should be true, %v given", flagbr)
	}

	if flagir != 17 {
		t.Errorf("flag value should be 17, %d given", flagir)
	}
}

func TestRootHelp(t *testing.T) {
	x := fullSetupTest("--help")

	checkResultContains(t, x, "Available Commands:")
	checkResultContains(t, x, "for more information about a command")

	if strings.Contains(x.Output, "unknown flag: --help") {
		t.Errorf("--help shouldn't trigger an error, Got: \n %s", x.Output)
	}

	if strings.Contains(x.Output, cmdEcho.Use) {
		t.Errorf("--help shouldn't display subcommand's usage, Got: \n %s", x.Output)
	}

	x = fullSetupTest("echo --help")

	if strings.Contains(x.Output, cmdTimes.Use) {
		t.Errorf("--help shouldn't display subsubcommand's usage, Got: \n %s", x.Output)
	}

	checkResultContains(t, x, "Available Commands:")
	checkResultContains(t, x, "for more information about a command")

	if strings.Contains(x.Output, "unknown flag: --help") {
		t.Errorf("--help shouldn't trigger an error, Got: \n %s", x.Output)
	}

}

func TestFlagAccess(t *testing.T) {
	initialize()

	local := cmdTimes.LocalFlags()
	inherited := cmdTimes.InheritedFlags()

	for _, f := range []string{"inttwo", "strtwo", "booltwo"} {
		if local.Lookup(f) == nil {
			t.Errorf("LocalFlags expected to contain %s, Got: nil", f)
		}
	}
	if inherited.Lookup("strone") == nil {
		t.Errorf("InheritedFlags expected to contain strone, Got: nil")
	}
	if inherited.Lookup("strtwo") != nil {
		t.Errorf("InheritedFlags shouldn not contain overwritten flag strtwo")

	}
}

func TestNoNRunnableRootCommandNilInput(t *testing.T) {
	var args []string
	c := initialize()

	buf := new(bytes.Buffer)
	// Testing flag with invalid input
	c.SetOutput(buf)
	cmdEcho.AddCommand(cmdTimes)
	c.AddCommand(cmdPrint, cmdEcho)
	c.SetArgs(args)

	c.Execute()

	if !strings.Contains(buf.String(), cmdRootNoRun.Long) {
		t.Errorf("Expected to get help output, Got: \n %s", buf)
	}
}

func TestRootNoCommandHelp(t *testing.T) {
	x := rootOnlySetupTest("--help")

	checkResultOmits(t, x, "Available Commands:")
	checkResultOmits(t, x, "for more information about a command")

	if strings.Contains(x.Output, "unknown flag: --help") {
		t.Errorf("--help shouldn't trigger an error, Got: \n %s", x.Output)
	}

	x = rootOnlySetupTest("echo --help")

	checkResultOmits(t, x, "Available Commands:")
	checkResultOmits(t, x, "for more information about a command")

	if strings.Contains(x.Output, "unknown flag: --help") {
		t.Errorf("--help shouldn't trigger an error, Got: \n %s", x.Output)
	}
}

func TestRootUnknownCommand(t *testing.T) {
	r := noRRSetupTest("bogus")
	s := "Error: unknown command \"bogus\" for \"cobra-test\"\nRun 'cobra-test --help' for usage.\n"

	if r.Output != s {
		t.Errorf("Unexpected response.\nExpecting to be:\n %q\nGot:\n %q\n", s, r.Output)
	}

	r = noRRSetupTest("--strtwo=a bogus")
	if r.Output != s {
		t.Errorf("Unexpected response.\nExpecting to be:\n %q\nGot:\n %q\n", s, r.Output)
	}
}

func TestRootUnknownCommandSilenced(t *testing.T) {
	r := noRRSetupTestSilenced("bogus")

	if r.Output != "" {
<<<<<<< HEAD
		t.Errorf("Unexpected response.\nExpecting to be: \n\"\"\n Got:\n %q\n", r.Output)
=======
		t.Errorf("Unexpected response.\nExpecting to be:\n %q\nGot:\n %q\n", s, r.Output)
>>>>>>> 45cc4c0b
	}

	r = noRRSetupTestSilenced("--strtwo=a bogus")
	if r.Output != "" {
<<<<<<< HEAD
		t.Errorf("Unexpected response.\nExpecting to be:\n\"\"\nGot:\n %q\n", r.Output)
	}
}

func TestSubcommandChecksErrorsWhenSubcommandNotFound(t *testing.T) {
	rootCmd := initialize()
	rootCmd.AddCommand(cmdSubNoRun)
	// Current semantics is that commands with no subcommands and no run print out the description.
	cmdSubNoRun.AddCommand(cmdEcho)

	result := simpleTester(rootCmd, nonExistentCommand)
	if result.Error == nil {
		t.Errorf("Unexpected response.\nExpected error, got success with output:\n %q\n", result.Output)
	}
	cmdName := rootCmd.Name()
	expectedOutput := fmt.Sprintf("Error: unknown command %q for %q\nRun '%s --help' for usage.\n", nonExistentCommand, rootCmd.Name(), rootCmd.Name())
	if result.Output != expectedOutput {
		t.Errorf("Unexpected response.\nExpected:\n %q\nGot:\n %q\n", expectedOutput, result.Output)
	}

	result = simpleTester(rootCmd, cmdSubNoRun.Name()+" "+nonExistentCommand)
	if result.Error == nil {
		t.Errorf("Unexpected response.\nExpected error, got success with output:\n %q\n", result.Output)
	}
	cmdName = rootCmd.Name() + " " + cmdSubNoRun.Name()
	expectedOutput = fmt.Sprintf("Error: unknown command %q for %q\nRun '%s --help' for usage.\n", nonExistentCommand, cmdName, cmdName)
	if result.Output != expectedOutput {
		t.Errorf("Unexpected response.\nExpected:\n %q\nGot:\n %q\n", expectedOutput, result.Output)
=======
		t.Errorf("Unexpected response.\nExpecting to be:\n %q\nGot:\n %q\n", s, r.Output)
>>>>>>> 45cc4c0b
	}
}

func TestSubcommandChecksNoErrorsWhenRunDefined(t *testing.T) {
	rootCmd := initializeWithRootCmdWithRun()
	rootCmd.AddCommand(cmdEcho)

	result := simpleTester(rootCmd, nonExistentCommand)
	if result.Error != nil {
		t.Errorf("Unexpected response.\nExpected error, got success with output:\n %q\n", result.Output)
	}
	if !reflect.DeepEqual([]string{nonExistentCommand}, tr) {
		t.Errorf("Unexpected response.\nExpected output:\n %q\nGot:\n %q\n", []string{nonExistentCommand}, tr)
	}

	result = simpleTester(rootCmd, cmdEcho.Name()+" "+nonExistentCommand)
	if result.Error != nil {
		t.Errorf("Unexpected response.\nExpected error, got success with output:\n %q\n", result.Output)
	}
	if !reflect.DeepEqual([]string{nonExistentCommand}, te) {
		t.Errorf("Unexpected response.\nExpected output:\n %q\nGot:\n %q\n", []string{nonExistentCommand}, te)
	}
}

func TestSubcommandSuggestions(t *testing.T) {
	outputWithSuggestions := "Error: unknown command %q for \"cobra-test\"\n\nDid you mean this?\n\t%s\n\nRun 'cobra-test --help' for usage.\n"
	outputWithoutSuggestions := "Error: unknown command %q for \"cobra-test\"\nRun 'cobra-test --help' for usage.\n"

	cmd := initialize()
	cmd.AddCommand(cmdTimes)

	tests := map[string]string{
		"time":     "times",
		"tiems":    "times",
		"tims":     "times",
		"timeS":    "times",
		"rimes":    "times",
		"ti":       "times",
		"t":        "times",
		"timely":   "times",
		"ri":       "",
		"timezone": "",
		"foo":      "",
		"counts":   "times",
	}

	for typo, suggestion := range tests {
		for _, suggestionsDisabled := range []bool{false, true} {
			cmd.DisableSuggestions = suggestionsDisabled
			result := simpleTester(cmd, typo)
			expected := ""
			if len(suggestion) == 0 || suggestionsDisabled {
				expected = fmt.Sprintf(outputWithoutSuggestions, typo)
			} else {
				expected = fmt.Sprintf(outputWithSuggestions, typo, suggestion)
			}
			if result.Output != expected {
				t.Errorf("Unexpected response.\nExpecting to be:\n %q\nGot:\n %q\n", expected, result.Output)
			}
		}
	}
}

func TestFlagsBeforeCommand(t *testing.T) {
	// short without space
	x := fullSetupTest("-i10 echo")
	if x.Error != nil {
		t.Errorf("Valid Input shouldn't have errors, got:\n %q", x.Error)
	}

	// short (int) with equals
	// It appears that pflags doesn't support this...
	// Commenting out until support can be added

	//x = noRRSetupTest("echo -i=10")
	//if x.Error != nil {
	//t.Errorf("Valid Input shouldn't have errors, got:\n %s", x.Error)
	//}

	// long with equals
	x = noRRSetupTest("--intone=123 echo one two")
	if x.Error != nil {
		t.Errorf("Valid Input shouldn't have errors, got:\n %s", x.Error)
	}

	// With parsing error properly reported
	x = fullSetupTest("-i10E echo")
	if !strings.Contains(x.Error.Error(), "invalid argument \"10E\" for i10E") {
		t.Errorf("Wrong error message displayed, \n %s", x.Error)
	}

	//With quotes
	x = fullSetupTest("-s=\"walking\" echo")
	if x.Error != nil {
		t.Errorf("Valid Input shouldn't have errors, got:\n %q", x.Error)
	}

	//With quotes and space
	x = fullSetupTest("-s=\"walking fast\" echo")
	if x.Error != nil {
		t.Errorf("Valid Input shouldn't have errors, got:\n %q", x.Error)
	}

	//With inner quote
	x = fullSetupTest("-s=\"walking \\\"Inner Quote\\\" fast\" echo")
	if x.Error != nil {
		t.Errorf("Valid Input shouldn't have errors, got:\n %q", x.Error)
	}

	//With quotes and space
	x = fullSetupTest("-s=\"walking \\\"Inner Quote\\\" fast\" echo")
	if x.Error != nil {
		t.Errorf("Valid Input shouldn't have errors, got:\n %q", x.Error)
	}

}

func TestRemoveCommand(t *testing.T) {
	versionUsed = 0
	c := initialize()
	c.AddCommand(cmdVersion1)
	c.RemoveCommand(cmdVersion1)
	x := fullTester(c, "version")
	if x.Error == nil {
		t.Errorf("Removed command should not have been called\n")
		return
	}
}

func TestCommandWithoutSubcommands(t *testing.T) {
	c := initializeWithRootCmdWithRun()

	x := simpleTester(c, "")
	if x.Error != nil {
		t.Errorf("Calling command without subcommands should not have error: %v", x.Error)
		return
	}
}

func TestCommandWithoutSubcommandsWithArg(t *testing.T) {
	c := initializeWithRootCmdWithRun()
	expectedArgs := []string{"arg"}

	x := simpleTester(c, "arg")
	if x.Error != nil {
		t.Errorf("Calling command without subcommands but with arg should not have error: %v", x.Error)
		return
	}
	if !reflect.DeepEqual(expectedArgs, tr) {
		t.Errorf("Calling command without subcommands but with arg has wrong args: expected: %v, actual: %v", expectedArgs, tr)
		return
	}
}

func TestReplaceCommandWithRemove(t *testing.T) {
	versionUsed = 0
	c := initializeWithRootCmdWithRun()
	c.AddCommand(cmdVersion1)
	c.RemoveCommand(cmdVersion1)
	c.AddCommand(cmdVersion2)
	x := fullTester(c, "version")
	if x.Error != nil {
		t.Errorf("Valid Input shouldn't have errors, got:\n %q", x.Error)
		return
	}
	if versionUsed == 1 {
		t.Errorf("Removed command shouldn't be called\n")
	}
	if versionUsed != 2 {
		t.Errorf("Replacing command should have been called but didn't\n")
	}
}

func TestDeprecatedSub(t *testing.T) {
	c := fullSetupTest("deprecated")

	checkResultContains(t, c, cmdDeprecated.Deprecated)
}

func TestPreRun(t *testing.T) {
	noRRSetupTest("echo one two")
	if echoPre == nil || echoPersPre == nil {
		t.Error("PreRun or PersistentPreRun not called")
	}
	if rootPersPre != nil || timesPersPre != nil {
		t.Error("Wrong *Pre functions called!")
	}

	noRRSetupTest("echo times one two")
	if timesPersPre == nil {
		t.Error("PreRun or PersistentPreRun not called")
	}
	if echoPre != nil || echoPersPre != nil || rootPersPre != nil {
		t.Error("Wrong *Pre functions called!")
	}

	noRRSetupTest("print one two")
	if rootPersPre == nil {
		t.Error("Parent PersistentPreRun not called but should not have been")
	}
	if echoPre != nil || echoPersPre != nil || timesPersPre != nil {
		t.Error("Wrong *Pre functions called!")
	}
}

// Check if cmdEchoSub gets PersistentPreRun from rootCmd even if is added last
func TestPeristentPreRunPropagation(t *testing.T) {
	rootCmd := initialize()

	// First add the cmdEchoSub to cmdPrint
	cmdPrint.AddCommand(cmdEchoSub)
	// Now add cmdPrint to rootCmd
	rootCmd.AddCommand(cmdPrint)

	rootCmd.SetArgs(strings.Split("print echosub lala", " "))
	rootCmd.Execute()

	if rootPersPre == nil || len(rootPersPre) == 0 || rootPersPre[0] != "lala" {
		t.Error("RootCmd PersistentPreRun not called but should have been")
	}
}

func TestGlobalNormFuncPropagation(t *testing.T) {
	normFunc := func(f *pflag.FlagSet, name string) pflag.NormalizedName {
		return pflag.NormalizedName(name)
	}

	rootCmd := initialize()
	rootCmd.SetGlobalNormalizationFunc(normFunc)
	if reflect.ValueOf(normFunc) != reflect.ValueOf(rootCmd.GlobalNormalizationFunc()) {
		t.Error("rootCmd seems to have a wrong normalization function")
	}

	// First add the cmdEchoSub to cmdPrint
	cmdPrint.AddCommand(cmdEchoSub)
	if cmdPrint.GlobalNormalizationFunc() != nil && cmdEchoSub.GlobalNormalizationFunc() != nil {
		t.Error("cmdPrint and cmdEchoSub should had no normalization functions")
	}

	// Now add cmdPrint to rootCmd
	rootCmd.AddCommand(cmdPrint)
	if reflect.ValueOf(cmdPrint.GlobalNormalizationFunc()).Pointer() != reflect.ValueOf(rootCmd.GlobalNormalizationFunc()).Pointer() ||
		reflect.ValueOf(cmdEchoSub.GlobalNormalizationFunc()).Pointer() != reflect.ValueOf(rootCmd.GlobalNormalizationFunc()).Pointer() {
		t.Error("cmdPrint and cmdEchoSub should had the normalization function of rootCmd")
	}
}

func TestFlagOnPflagCommandLine(t *testing.T) {
	flagName := "flagOnCommandLine"
	pflag.CommandLine.String(flagName, "", "about my flag")
	r := fullSetupTest("--help")

	checkResultContains(t, r, flagName)
}

func TestAddTemplateFunctions(t *testing.T) {
	AddTemplateFunc("t", func() bool { return true })
	AddTemplateFuncs(template.FuncMap{
		"f": func() bool { return false },
		"h": func() string { return "Hello," },
		"w": func() string { return "world." }})

	const usage = "Hello, world."

	c := &Command{}
	c.SetUsageTemplate(`{{if t}}{{h}}{{end}}{{if f}}{{h}}{{end}} {{w}}`)

	if us := c.UsageString(); us != usage {
		t.Errorf("c.UsageString() != \"%s\", is \"%s\"", usage, us)
	}
}

func TestUsageIsNotPrintedTwice(t *testing.T) {
	var cmd = &Command{Use: "root"}
	var sub = &Command{Use: "sub"}
	cmd.AddCommand(sub)

	r := simpleTester(cmd, "")
	if strings.Count(r.Output, "Usage:") != 1 {
		t.Error("Usage output is not printed exactly once")
	}
}<|MERGE_RESOLUTION|>--- conflicted
+++ resolved
@@ -929,19 +929,15 @@
 
 func TestRootUnknownCommandSilenced(t *testing.T) {
 	r := noRRSetupTestSilenced("bogus")
+	s := "Run 'cobra-test --help' for usage.\n"
 
 	if r.Output != "" {
-<<<<<<< HEAD
-		t.Errorf("Unexpected response.\nExpecting to be: \n\"\"\n Got:\n %q\n", r.Output)
-=======
 		t.Errorf("Unexpected response.\nExpecting to be:\n %q\nGot:\n %q\n", s, r.Output)
->>>>>>> 45cc4c0b
 	}
 
 	r = noRRSetupTestSilenced("--strtwo=a bogus")
 	if r.Output != "" {
-<<<<<<< HEAD
-		t.Errorf("Unexpected response.\nExpecting to be:\n\"\"\nGot:\n %q\n", r.Output)
+		t.Errorf("Unexpected response.\nExpecting to be:\n %q\nGot:\n %q\n", s, r.Output)
 	}
 }
 
@@ -969,9 +965,6 @@
 	expectedOutput = fmt.Sprintf("Error: unknown command %q for %q\nRun '%s --help' for usage.\n", nonExistentCommand, cmdName, cmdName)
 	if result.Output != expectedOutput {
 		t.Errorf("Unexpected response.\nExpected:\n %q\nGot:\n %q\n", expectedOutput, result.Output)
-=======
-		t.Errorf("Unexpected response.\nExpecting to be:\n %q\nGot:\n %q\n", s, r.Output)
->>>>>>> 45cc4c0b
 	}
 }
 
