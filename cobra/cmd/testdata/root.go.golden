// Copyright © 2017 NAME HERE <EMAIL ADDRESS>
//
// Licensed under the Apache License, Version 2.0 (the "License");
// you may not use this file except in compliance with the License.
// You may obtain a copy of the License at
//
//     http://www.apache.org/licenses/LICENSE-2.0
//
// Unless required by applicable law or agreed to in writing, software
// distributed under the License is distributed on an "AS IS" BASIS,
// WITHOUT WARRANTIES OR CONDITIONS OF ANY KIND, either express or implied.
// See the License for the specific language governing permissions and
// limitations under the License.

package cmd

import (
	"fmt"
	"os"

	"github.com/Fjolnir-Dvorak/environ"
	"github.com/spf13/cobra"
	"github.com/spf13/viper"
	"path/filepath"
)

const (
	VendorName      = ""
	ApplicationName = "testproject"
	DefaultConfType = "yaml"
)
var (
	cfgFile string
	Environ environ.Environ
)

// rootCmd represents the base command when called without any subcommands
var rootCmd = &cobra.Command{
	Use:   ApplicationName,
	Short: "A brief description of your application",
	Long: `A longer description that spans multiple lines and likely contains
examples and usage of using your application. For example:

Cobra is a CLI library for Go that empowers applications.
This application is a tool to generate the needed files
to quickly create a Cobra application.`,
	// Uncomment the following line if your bare application
	// has an action associated with it:
	//	Run: func(cmd *cobra.Command, args []string) { },
}

// Execute adds all child commands to the root command and sets flags appropriately.
// This is called by main.main(). It only needs to happen once to the rootCmd.
func Execute() {
	if err := rootCmd.Execute(); err != nil {
		fmt.Println(err)
		os.Exit(1)
	}
}

func init() {
<<<<<<< HEAD
=======
	Environ = environ.New(VendorName, ApplicationName)

>>>>>>> 00605601
	cobra.OnInitialize(initConfig)

	// Here you will define your flags and configuration settings.
	// Cobra supports persistent flags, which, if defined here,
	// will be global for your application.
	configFile := filepath.Join(Environ.VarConfigLocal(), ApplicationName + "." + DefaultConfType)
	RootCmd.PersistentFlags().StringVar(&cfgFile, "config", "",
		"config file (default is " + configFile + ")")

	// Cobra also supports local flags, which will only run
	// when this action is called directly.
	rootCmd.Flags().BoolP("toggle", "t", false, "Help message for toggle")
}

// initConfig reads in config file and ENV variables if set.
func initConfig() {
	if cfgFile != "" {
		// Use config file from the flag.
		viper.SetConfigFile(cfgFile)
	} else {

		// Search config in Environ.ConfigLocal() directory with name "ApplicationName" (without extension).
		viper.AddConfigPath(Environ.ConfigLocal())
		viper.SetConfigName(ApplicationName)
	}

	viper.AutomaticEnv() // read in environment variables that match

	// If a config file is found, read it in.
	if err := viper.ReadInConfig(); err == nil {
		fmt.Println("Using config file:", viper.ConfigFileUsed())
	}
}<|MERGE_RESOLUTION|>--- conflicted
+++ resolved
@@ -58,12 +58,7 @@
 	}
 }
 
-func init() {
-<<<<<<< HEAD
-=======
-	Environ = environ.New(VendorName, ApplicationName)
-
->>>>>>> 00605601
+func init() {Environ = environ.New(VendorName, ApplicationName)
 	cobra.OnInitialize(initConfig)
 
 	// Here you will define your flags and configuration settings.
