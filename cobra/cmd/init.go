// Copyright © 2015 Steve Francia <spf@spf13.com>.
//
// Licensed under the Apache License, Version 2.0 (the "License");
// you may not use this file except in compliance with the License.
// You may obtain a copy of the License at
// http://www.apache.org/licenses/LICENSE-2.0
//
// Unless required by applicable law or agreed to in writing, software
// distributed under the License is distributed on an "AS IS" BASIS,
// WITHOUT WARRANTIES OR CONDITIONS OF ANY KIND, either express or implied.
// See the License for the specific language governing permissions and
// limitations under the License.

package cmd

import (
	"fmt"
	"os"
	"path"
	"path/filepath"

	"github.com/spf13/cobra"
	"github.com/spf13/viper"
)

var initCmd = &cobra.Command{
	Use:     "init [name]",
	Aliases: []string{"initialize", "initialise", "create"},
	Short:   "Initialize a Cobra Application",
	Long: `Initialize (cobra init) will create a new application, with a license
and the appropriate structure for a Cobra-based CLI application.

  * If a name is provided, it will be created in the current directory;
  * If no name is provided, the current directory will be assumed;
  * If a relative path is provided, it will be created inside $GOPATH
    (e.g. github.com/spf13/hugo);
  * If an absolute path is provided, it will be created;
  * If the directory already exists but is empty, it will be used.

Init will not use an existing directory with contents.`,

	Run: func(cmd *cobra.Command, args []string) {
		wd, err := os.Getwd()
		if err != nil {
			er(err)
		}

		var project *Project
		if len(args) == 0 {
			project = NewProjectFromPath(wd)
		} else if len(args) == 1 {
			arg := args[0]
			if arg[0] == '.' {
				arg = filepath.Join(wd, arg)
			}
			if filepath.IsAbs(arg) {
				project = NewProjectFromPath(arg)
			} else {
				project = NewProject(arg)
			}
		} else {
			er("please provide only one argument")
		}

		initializeProject(project)

		fmt.Fprintln(cmd.OutOrStdout(), `Your Cobra application is ready at
`+project.AbsPath()+`

Give it a try by going there and running `+"`go run main.go`."+`
Add commands to it by running `+"`cobra add [cmdname]`.")
	},
}

func initializeProject(project *Project) {
	if !exists(project.AbsPath()) { // If path doesn't yet exist, create it
		err := os.MkdirAll(project.AbsPath(), os.ModePerm)
		if err != nil {
			er(err)
		}
	} else if !isEmpty(project.AbsPath()) { // If path exists and is not empty don't use it
		er("Cobra will not create a new project in a non empty directory: " + project.AbsPath())
	}

	// We have a directory and it's empty. Time to initialize it.
	createLicenseFile(project.License(), project.AbsPath())
	createMainFile(project)
	createRootCmdFile(project)
}

func createLicenseFile(license License, path string) {
	data := make(map[string]interface{})
	data["copyright"] = copyrightLine()

	// Generate license template from text and data.
	text, err := executeTemplate(license.Text, data)
	if err != nil {
		er(err)
	}

	// Write license text to LICENSE file.
	err = writeStringToFile(filepath.Join(path, "LICENSE"), text)
	if err != nil {
		er(err)
	}
}

func createMainFile(project *Project) {
	mainTemplate := `{{ comment .copyright }}
{{if .license}}{{ comment .license }}{{end}}

package main

import "{{ .importpath }}"

func main() {
	cmd.Execute()
}
`
	data := make(map[string]interface{})
	data["copyright"] = copyrightLine()
	data["license"] = project.License().Header
	data["importpath"] = path.Join(project.Name(), filepath.Base(project.CmdPath()))

	mainScript, err := executeTemplate(mainTemplate, data)
	if err != nil {
		er(err)
	}

	err = writeStringToFile(filepath.Join(project.AbsPath(), "main.go"), mainScript)
	if err != nil {
		er(err)
	}
}

func createRootCmdFile(project *Project) {
	template := `{{comment .copyright}}
{{if .license}}{{comment .license}}{{end}}

package cmd

import (
	"fmt"
	"os"

	"github.com/Fjolnir-Dvorak/environ"
	"github.com/spf13/cobra"{{if .viper}}
	"github.com/spf13/viper"
	"path/filepath"{{end}}
)

const (
	VendorName      = ""
	ApplicationName = "{{.appName}}"
	DefaultConfType = "yaml"
)
var ({{if .viper}}
	cfgFile string{{end}}
	Environ environ.Environ
)

// rootCmd represents the base command when called without any subcommands
var rootCmd = &cobra.Command{
	Use:   ApplicationName,
	Short: "A brief description of your application",
	Long: ` + "`" + `A longer description that spans multiple lines and likely contains
examples and usage of using your application. For example:

Cobra is a CLI library for Go that empowers applications.
This application is a tool to generate the needed files
to quickly create a Cobra application.` + "`" + `,
	// Uncomment the following line if your bare application
	// has an action associated with it:
	//	Run: func(cmd *cobra.Command, args []string) { },
}

// Execute adds all child commands to the root command and sets flags appropriately.
// This is called by main.main(). It only needs to happen once to the rootCmd.
func Execute() {
	if err := rootCmd.Execute(); err != nil {
		fmt.Println(err)
		os.Exit(1)
	}
}

<<<<<<< HEAD
func init() { {{- if .viper}}
=======
func init() {
	Environ = environ.New(VendorName, ApplicationName)
{{if .viper}}
>>>>>>> 00605601
	cobra.OnInitialize(initConfig)
{{end}}
	// Here you will define your flags and configuration settings.
	// Cobra supports persistent flags, which, if defined here,
	// will be global for your application.{{ if .viper }}
	configFile := filepath.Join(Environ.VarConfigLocal(), ApplicationName + "." + DefaultConfType)
	RootCmd.PersistentFlags().StringVar(&cfgFile, "config", "",
		"config file (default is " + configFile + ")"){{ else }}
	// configFile := filepath.Join(Environ.VarConfigLocal(), ApplicationName + "." + DefaultConfType)
	// RootCmd.PersistentFlags().StringVar(&cfgFile, "config", "",
	//	"config file (default is " + configFile + ")"){{ end }}

	// Cobra also supports local flags, which will only run
	// when this action is called directly.
	rootCmd.Flags().BoolP("toggle", "t", false, "Help message for toggle")
}{{ if .viper }}

// initConfig reads in config file and ENV variables if set.
func initConfig() {
	if cfgFile != "" {
		// Use config file from the flag.
		viper.SetConfigFile(cfgFile)
	} else {

		// Search config in Environ.ConfigLocal() directory with name "ApplicationName" (without extension).
		viper.AddConfigPath(Environ.ConfigLocal())
		viper.SetConfigName(ApplicationName)
	}

	viper.AutomaticEnv() // read in environment variables that match

	// If a config file is found, read it in.
	if err := viper.ReadInConfig(); err == nil {
		fmt.Println("Using config file:", viper.ConfigFileUsed())
	}
}{{ end }}
`

	data := make(map[string]interface{})
	data["copyright"] = copyrightLine()
	data["viper"] = viper.GetBool("useViper")
	data["license"] = project.License().Header
	data["appName"] = path.Base(project.Name())

	rootCmdScript, err := executeTemplate(template, data)
	if err != nil {
		er(err)
	}

	err = writeStringToFile(filepath.Join(project.CmdPath(), "root.go"), rootCmdScript)
	if err != nil {
		er(err)
	}

}<|MERGE_RESOLUTION|>--- conflicted
+++ resolved
@@ -183,13 +183,9 @@
 	}
 }
 
-<<<<<<< HEAD
-func init() { {{- if .viper}}
-=======
 func init() {
 	Environ = environ.New(VendorName, ApplicationName)
-{{if .viper}}
->>>>>>> 00605601
+{{- if .viper}}
 	cobra.OnInitialize(initConfig)
 {{end}}
 	// Here you will define your flags and configuration settings.
